/*
 * CLI backend interface.
 *
 * --
 * Copyright (C) 2016 Cumulus Networks, Inc.
 * Copyright (C) 1997, 98, 99 Kunihiro Ishiguro
 * Copyright (C) 2013 by Open Source Routing.
 * Copyright (C) 2013 by Internet Systems Consortium, Inc. ("ISC")
 *
 * This file is part of GNU Zebra.
 *
 * GNU Zebra is free software; you can redistribute it and/or modify it
 * under the terms of the GNU General Public License as published by the
 * Free Software Foundation; either version 2, or (at your option) any
 * later version.
 *
 * GNU Zebra is distributed in the hope that it will be useful, but
 * WITHOUT ANY WARRANTY; without even the implied warranty of
 * MERCHANTABILITY or FITNESS FOR A PARTICULAR PURPOSE.  See the GNU
 * General Public License for more details.
 *
 * You should have received a copy of the GNU General Public License
 * along with GNU Zebra; see the file COPYING.  If not, write to the Free
 * Software Foundation, Inc., 59 Temple Place - Suite 330, Boston, MA
 * 02111-1307, USA.
 */

#include <zebra.h>


#include "memory.h"
#include "log.h"
#include <lib/version.h>
#include "thread.h"
#include "vector.h"
#include "linklist.h"
#include "vty.h"
#include "command.h"
#include "workqueue.h"
#include "vrf.h"
#include "command_match.h"
#include "command_parse.h"
#include "qobj.h"

DEFINE_MTYPE(       LIB, HOST,       "Host config")
DEFINE_MTYPE(       LIB, STRVEC,     "String vector")
DEFINE_MTYPE_STATIC(LIB, CMD_TOKENS, "Command desc")

/* Command vector which includes some level of command lists. Normally
   each daemon maintains each own cmdvec. */
vector cmdvec = NULL;

/* Host information structure. */
struct host host;

/* Standard command node structures. */
static struct cmd_node auth_node =
{
  AUTH_NODE,
  "Password: ",
};

static struct cmd_node view_node =
{
  VIEW_NODE,
  "%s> ",
};

static struct cmd_node auth_enable_node =
{
  AUTH_ENABLE_NODE,
  "Password: ",
};

static struct cmd_node enable_node =
{
  ENABLE_NODE,
  "%s# ",
};

static struct cmd_node config_node =
{
  CONFIG_NODE,
  "%s(config)# ",
  1
};

/* Default motd string. */
static const char *default_motd =
"\r\n\
Hello, this is " QUAGGA_PROGNAME " (version " QUAGGA_VERSION ").\r\n\
" QUAGGA_COPYRIGHT "\r\n\
" GIT_INFO "\r\n";


static const struct facility_map {
  int facility;
  const char *name;
  size_t match;
} syslog_facilities[] =
  {
    { LOG_KERN, "kern", 1 },
    { LOG_USER, "user", 2 },
    { LOG_MAIL, "mail", 1 },
    { LOG_DAEMON, "daemon", 1 },
    { LOG_AUTH, "auth", 1 },
    { LOG_SYSLOG, "syslog", 1 },
    { LOG_LPR, "lpr", 2 },
    { LOG_NEWS, "news", 1 },
    { LOG_UUCP, "uucp", 2 },
    { LOG_CRON, "cron", 1 },
#ifdef LOG_FTP
    { LOG_FTP, "ftp", 1 },
#endif
    { LOG_LOCAL0, "local0", 6 },
    { LOG_LOCAL1, "local1", 6 },
    { LOG_LOCAL2, "local2", 6 },
    { LOG_LOCAL3, "local3", 6 },
    { LOG_LOCAL4, "local4", 6 },
    { LOG_LOCAL5, "local5", 6 },
    { LOG_LOCAL6, "local6", 6 },
    { LOG_LOCAL7, "local7", 6 },
    { 0, NULL, 0 },
  };

static const char *
facility_name(int facility)
{
  const struct facility_map *fm;

  for (fm = syslog_facilities; fm->name; fm++)
    if (fm->facility == facility)
      return fm->name;
  return "";
}

static int
facility_match(const char *str)
{
  const struct facility_map *fm;

  for (fm = syslog_facilities; fm->name; fm++)
    if (!strncmp(str,fm->name,fm->match))
      return fm->facility;
  return -1;
}

static int
level_match(const char *s)
{
  int level ;

  for ( level = 0 ; zlog_priority [level] != NULL ; level ++ )
    if (!strncmp (s, zlog_priority[level], 2))
      return level;
  return ZLOG_DISABLED;
}

/* This is called from main when a daemon is invoked with -v or --version. */
void
print_version (const char *progname)
{
  printf ("%s version %s\n", progname, QUAGGA_VERSION);
  printf ("%s\n", QUAGGA_COPYRIGHT);
  printf ("configured with:\n\t%s\n", QUAGGA_CONFIG_ARGS);
}


/* Utility function to concatenate argv argument into a single string
   with inserting ' ' character between each argument.  */
char *
argv_concat (struct cmd_token **argv, int argc, int shift)
{
  int i;
  size_t len;
  char *str;
  char *p;

  len = 0;
  for (i = shift; i < argc; i++)
    len += strlen(argv[i]->arg)+1;
  if (!len)
    return NULL;
  p = str = XMALLOC(MTYPE_TMP, len);
  for (i = shift; i < argc; i++)
    {
      size_t arglen;
      memcpy(p, argv[i]->arg, (arglen = strlen(argv[i]->arg)));
      p += arglen;
      *p++ = ' ';
    }
  *(p-1) = '\0';
  return str;
}

<<<<<<< HEAD
/**
 * Convenience function for accessing argv data.
 *
 * @param argc
 * @param argv
 * @param text definition snippet of the desired token
 * @param index the starting index, and where to store the
 *        index of the found token if it exists
 * @return 1 if found, 0 otherwise
 */
int
argv_find (struct cmd_token **argv, int argc, const char *text, int *index)
{
  int found = 0;
  for (int i = *index; i < argc && found == 0; i++)
    if ((found = strmatch (text, argv[i]->text)))
      *index = i;
  return found;
=======
static unsigned int
cmd_hash_key (void *p)
{
  return (uintptr_t) p;
}

static int
cmd_hash_cmp (const void *a, const void *b)
{
  return a == b;
>>>>>>> ce01a2ca
}

/* Install top node of command vector. */
void
install_node (struct cmd_node *node,
              int (*func) (struct vty *))
{
  vector_set_index (cmdvec, node->node, node);
  node->func = func;
  node->cmdgraph = graph_new ();
  node->cmd_vector = vector_init (VECTOR_MIN_SIZE);
<<<<<<< HEAD
  // add start node
  struct cmd_token *token = new_cmd_token (START_TKN, NULL, NULL);
  graph_new_node (node->cmdgraph, token, (void (*)(void *)) &del_cmd_token);
=======
  node->cmd_hash = hash_create (cmd_hash_key, cmd_hash_cmp);
>>>>>>> ce01a2ca
}

/* Breaking up string into each command piece. I assume given
   character is separated by a space character. Return value is a
   vector which includes char ** data element. */
vector
cmd_make_strvec (const char *string)
{
  const char *cp, *start;
  char *token;
  int strlen;
  vector strvec;

  if (string == NULL)
    return NULL;

  cp = string;

  /* Skip white spaces. */
  while (isspace ((int) *cp) && *cp != '\0')
    cp++;

  /* Return if there is only white spaces */
  if (*cp == '\0')
    return NULL;

  if (*cp == '!' || *cp == '#')
    return NULL;

  /* Prepare return vector. */
  strvec = vector_init (VECTOR_MIN_SIZE);

  /* Copy each command piece and set into vector. */
  while (1)
    {
      start = cp;
      while (!(isspace ((int) *cp) || *cp == '\r' || *cp == '\n') &&
             *cp != '\0')
        cp++;
      strlen = cp - start;
      token = XMALLOC (MTYPE_STRVEC, strlen + 1);
      memcpy (token, start, strlen);
      *(token + strlen) = '\0';
      vector_set (strvec, token);

      while ((isspace ((int) *cp) || *cp == '\n' || *cp == '\r') &&
             *cp != '\0')
        cp++;

      if (*cp == '\0')
        return strvec;
    }
}

/* Free allocated string vector. */
void
cmd_free_strvec (vector v)
{
  unsigned int i;
  char *cp;

  if (!v)
    return;

  for (i = 0; i < vector_active (v); i++)
    if ((cp = vector_slot (v, i)) != NULL)
      XFREE (MTYPE_STRVEC, cp);

  vector_free (v);
}

char *
cmd_concat_strvec (vector v)
{
  size_t strsize = 0;
  for (unsigned int i = 0; i < vector_active (v); i++)
    if (vector_slot (v, i))
      strsize += strlen ((char *) vector_slot (v, i)) + 1;

  char *concatenated = calloc (sizeof (char), strsize);
  for (unsigned int i = 0; i < vector_active (v); i++)
  {
    strlcat (concatenated, (char *) vector_slot (v, i), strsize);
    strlcat (concatenated, " ", strsize);
  }

  return concatenated;
}

/* Return prompt character of specified node. */
const char *
cmd_prompt (enum node_type node)
{
  struct cmd_node *cnode;

  cnode = vector_slot (cmdvec, node);
  return cnode->prompt;
}

/* Install a command into a node. */
void
install_element (enum node_type ntype, struct cmd_element *cmd)
{
  struct cmd_node *cnode;

  /* cmd_init hasn't been called */
  if (!cmdvec)
<<<<<<< HEAD
    return;

=======
    {
      fprintf (stderr, "%s called before cmd_init, breakage likely\n",
               __func__);
      return;
    }
  
>>>>>>> ce01a2ca
  cnode = vector_slot (cmdvec, ntype);

  if (cnode == NULL)
    {
      fprintf (stderr, "Command node %d doesn't exist, please check it\n",
               ntype);
      exit (EXIT_FAILURE);
    }
<<<<<<< HEAD

  // add node to command graph and command vector
  // idiotic O(n) deduplication logic, should just use a merkle tree
  for (unsigned int i = 0; i < vector_active (cnode->cmd_vector); i++)
  {
    struct cmd_element *existing = vector_slot (cnode->cmd_vector, i);
    if (strmatch (existing->string, cmd->string))
    {
      zlog_warn ("Duplicate command: %s\n", cmd->string);
      return;
    }
  }

  command_parse_format (cnode->cmdgraph, cmd);
=======
  
  if (hash_lookup (cnode->cmd_hash, cmd) != NULL)
    {
      fprintf (stderr, 
               "Multiple command installs to node %d of command:\n%s\n",
               ntype, cmd->string);
      return;
    }
  
  assert (hash_get (cnode->cmd_hash, cmd, hash_alloc_intern));
  
>>>>>>> ce01a2ca
  vector_set (cnode->cmd_vector, cmd);

  if (ntype == VIEW_NODE)
    install_element (ENABLE_NODE, cmd);
}

static const unsigned char itoa64[] =
"./0123456789ABCDEFGHIJKLMNOPQRSTUVWXYZabcdefghijklmnopqrstuvwxyz";

static void
to64(char *s, long v, int n)
{
  while (--n >= 0)
    {
      *s++ = itoa64[v&0x3f];
      v >>= 6;
    }
}

static char *
zencrypt (const char *passwd)
{
  char salt[6];
  struct timeval tv;
  char *crypt (const char *, const char *);

  gettimeofday(&tv,0);

  to64(&salt[0], random(), 3);
  to64(&salt[3], tv.tv_usec, 3);
  salt[5] = '\0';

  return crypt (passwd, salt);
}

/* This function write configuration of this host. */
static int
config_write_host (struct vty *vty)
{
  if (host.name)
    vty_out (vty, "hostname %s%s", host.name, VTY_NEWLINE);

  if (host.encrypt)
    {
      if (host.password_encrypt)
        vty_out (vty, "password 8 %s%s", host.password_encrypt, VTY_NEWLINE);
      if (host.enable_encrypt)
        vty_out (vty, "enable password 8 %s%s", host.enable_encrypt, VTY_NEWLINE);
    }
  else
    {
      if (host.password)
        vty_out (vty, "password %s%s", host.password, VTY_NEWLINE);
      if (host.enable)
        vty_out (vty, "enable password %s%s", host.enable, VTY_NEWLINE);
    }

  if (zlog_default->default_lvl != LOG_DEBUG)
    {
      vty_out (vty, "! N.B. The 'log trap' command is deprecated.%s",
               VTY_NEWLINE);
      vty_out (vty, "log trap %s%s",
               zlog_priority[zlog_default->default_lvl], VTY_NEWLINE);
    }

  if (host.logfile && (zlog_default->maxlvl[ZLOG_DEST_FILE] != ZLOG_DISABLED))
    {
      vty_out (vty, "log file %s", host.logfile);
      if (zlog_default->maxlvl[ZLOG_DEST_FILE] != zlog_default->default_lvl)
        vty_out (vty, " %s",
                 zlog_priority[zlog_default->maxlvl[ZLOG_DEST_FILE]]);
      vty_out (vty, "%s", VTY_NEWLINE);
    }

  if (zlog_default->maxlvl[ZLOG_DEST_STDOUT] != ZLOG_DISABLED)
    {
      vty_out (vty, "log stdout");
      if (zlog_default->maxlvl[ZLOG_DEST_STDOUT] != zlog_default->default_lvl)
        vty_out (vty, " %s",
                 zlog_priority[zlog_default->maxlvl[ZLOG_DEST_STDOUT]]);
      vty_out (vty, "%s", VTY_NEWLINE);
    }

  if (zlog_default->maxlvl[ZLOG_DEST_MONITOR] == ZLOG_DISABLED)
    vty_out(vty,"no log monitor%s",VTY_NEWLINE);
  else if (zlog_default->maxlvl[ZLOG_DEST_MONITOR] != zlog_default->default_lvl)
    vty_out(vty,"log monitor %s%s",
            zlog_priority[zlog_default->maxlvl[ZLOG_DEST_MONITOR]],VTY_NEWLINE);

  if (zlog_default->maxlvl[ZLOG_DEST_SYSLOG] != ZLOG_DISABLED)
    {
      vty_out (vty, "log syslog");
      if (zlog_default->maxlvl[ZLOG_DEST_SYSLOG] != zlog_default->default_lvl)
        vty_out (vty, " %s",
                 zlog_priority[zlog_default->maxlvl[ZLOG_DEST_SYSLOG]]);
      vty_out (vty, "%s", VTY_NEWLINE);
    }

  if (zlog_default->facility != LOG_DAEMON)
    vty_out (vty, "log facility %s%s",
             facility_name(zlog_default->facility), VTY_NEWLINE);

  if (zlog_default->record_priority == 1)
    vty_out (vty, "log record-priority%s", VTY_NEWLINE);

  if (zlog_default->timestamp_precision > 0)
    vty_out (vty, "log timestamp precision %d%s",
             zlog_default->timestamp_precision, VTY_NEWLINE);

  if (host.advanced)
    vty_out (vty, "service advanced-vty%s", VTY_NEWLINE);

  if (host.encrypt)
    vty_out (vty, "service password-encryption%s", VTY_NEWLINE);

  if (host.lines >= 0)
    vty_out (vty, "service terminal-length %d%s", host.lines,
             VTY_NEWLINE);

  if (host.motdfile)
    vty_out (vty, "banner motd file %s%s", host.motdfile, VTY_NEWLINE);
  else if (! host.motd)
    vty_out (vty, "no banner motd%s", VTY_NEWLINE);

  return 1;
}

/* Utility function for getting command graph. */
static struct graph *
cmd_node_graph (vector v, enum node_type ntype)
{
  struct cmd_node *cnode = vector_slot (v, ntype);
  return cnode->cmdgraph;
}

static int
cmd_try_do_shortcut (enum node_type node, char* first_word) {
  if ( first_word != NULL &&
       node != AUTH_NODE &&
       node != VIEW_NODE &&
       node != AUTH_ENABLE_NODE &&
       node != ENABLE_NODE &&
       0 == strcmp( "do", first_word ) )
    return 1;
  return 0;
}

/**
 * Compare function for cmd_token.
 * Used with qsort to sort command completions.
 */
static int
compare_completions (const void *fst, const void *snd)
{
  struct cmd_token *first = *(struct cmd_token **) fst,
                     *secnd = *(struct cmd_token **) snd;
  return strcmp (first->text, secnd->text);
}

/**
 * Takes a list of completions returned by command_complete,
 * dedeuplicates them based on both text and description,
 * sorts them, and returns them as a vector.
 *
 * @param completions linked list of cmd_token
 * @return deduplicated and sorted vector with
 */
static vector
completions_to_vec (struct list *completions)
{
  vector comps = vector_init (VECTOR_MIN_SIZE);

  struct listnode *ln;
  struct cmd_token *token, *cr = NULL;
  unsigned int i, exists;
  for (ALL_LIST_ELEMENTS_RO(completions,ln,token))
  {
    if (token->type == END_TKN && (cr = token))
      continue;

    // linear search for token in completions vector
    exists = 0;
    for (i = 0; i < vector_active (comps) && !exists; i++)
    {
      struct cmd_token *curr = vector_slot (comps, i);
      exists = !strcmp (curr->text, token->text) &&
               !strcmp (curr->desc, token->desc);
    }

    if (!exists)
      vector_set (comps, copy_cmd_token (token));
  }

  // sort completions
  qsort (comps->index,
         vector_active (comps),
         sizeof (void *),
         &compare_completions);

  if (cr)
  {
    vector_set_index (comps, vector_active (comps), NULL);
    memmove (comps->index + 1, comps->index, (comps->alloced - 1) * sizeof (void *));
    vector_set_index (comps, 0, copy_cmd_token (cr));
  }

  return comps;
}
/**
 * Generates a vector of cmd_token representing possible completions
 * on the current input.
 *
 * @param vline the vectorized input line
 * @param vty the vty with the node to match on
 * @param status pointer to matcher status code
 */
static vector
cmd_complete_command_real (vector vline, struct vty *vty, int *status)
{
  struct list *completions;
  struct graph *cmdgraph = cmd_node_graph (cmdvec, vty->node);

  enum matcher_rv rv = command_complete (cmdgraph, vline, &completions);

  if (MATCHER_ERROR(rv))
  {
    switch (rv)
    {
      case MATCHER_AMBIGUOUS:
        *status = CMD_ERR_AMBIGUOUS;
      default:
        *status = CMD_ERR_NO_MATCH;
    }
    return NULL;
  }

  vector comps = completions_to_vec (completions);
  list_delete (completions);

  // set status code appropriately
  switch (vector_active (comps))
  {
    case 0:
      *status = CMD_ERR_NO_MATCH;
      break;
    case 1:
      *status = CMD_COMPLETE_FULL_MATCH;
      break;
    default:
      *status = CMD_COMPLETE_LIST_MATCH;
  }

  return comps;
}

vector
cmd_describe_command (vector vline, struct vty *vty, int *status)
{
  vector ret;

  if ( cmd_try_do_shortcut(vty->node, vector_slot(vline, 0) ) )
    {
      enum node_type onode;
      vector shifted_vline;
      unsigned int index;

      onode = vty->node;
      vty->node = ENABLE_NODE;
      /* We can try it on enable node, cos' the vty is authenticated */

      shifted_vline = vector_init (vector_count(vline));
      /* use memcpy? */
      for (index = 1; index < vector_active (vline); index++)
        {
          vector_set_index (shifted_vline, index-1, vector_lookup(vline, index));
        }

      ret = cmd_complete_command_real (shifted_vline, vty, status);

      vector_free(shifted_vline);
      vty->node = onode;
      return ret;
  }

  return cmd_complete_command_real (vline, vty, status);
}

char **
cmd_complete_command_lib (vector vline, struct vty *vty, int *status, int islib)
{
  char **ret = NULL;
  int original_node = vty->node;
  vector input_line = vector_init (vector_count (vline));

  // if the first token is 'do' we'll want to execute the command in the enable node
  int do_shortcut = cmd_try_do_shortcut (vty->node, vector_slot (vline, 0));
  vty->node = do_shortcut ? ENABLE_NODE : original_node;

  // construct the input line we'll be matching on
  unsigned int offset = (do_shortcut) ? 1 : 0;
  for (unsigned index = 0; index + offset < vector_active (vline); index++)
    vector_set_index (input_line, index + offset, vector_lookup (vline, index));

  // get token completions -- this is a copying operation
  vector comps = cmd_complete_command_real (input_line, vty, status);
  if (!MATCHER_ERROR (*status))
  {
    // copy completions text into an array of char*
    ret = XMALLOC (MTYPE_TMP, vector_active (comps) * sizeof (char *) + 1);
    unsigned int i;
    for (i = 0; i < vector_active (comps); i++)
      {
        struct cmd_token *token = vector_slot (comps, i);
        ret[i] = XSTRDUP (MTYPE_TMP, token->text);
        vector_unset (comps, i);
        del_cmd_token (token);
      }
    // set the last element to NULL, which vty/vtysh uses as a sentinel value
    ret[i] = NULL;
    vector_free (comps);
    comps = NULL;
  }

  // comps should always be null here
  assert (!comps);

  // free the adjusted input line
  vector_free (input_line);

  // reset vty->node to its original value
  vty->node = original_node;

  return ret;
}

char **
cmd_complete_command (vector vline, struct vty *vty, int *status)
{
  return cmd_complete_command_lib (vline, vty, status, 0);
}

/* return parent node */
/* MUST eventually converge on CONFIG_NODE */
enum node_type
node_parent ( enum node_type node )
{
  enum node_type ret;

  assert (node > CONFIG_NODE);

  switch (node)
    {
    case BGP_VPNV4_NODE:
    case BGP_VPNV6_NODE:
    case BGP_ENCAP_NODE:
    case BGP_ENCAPV6_NODE:
    case BGP_VNC_DEFAULTS_NODE:
    case BGP_VNC_NVE_GROUP_NODE:
    case BGP_VNC_L2_GROUP_NODE:
    case BGP_IPV4_NODE:
    case BGP_IPV4M_NODE:
    case BGP_IPV6_NODE:
    case BGP_IPV6M_NODE:
      ret = BGP_NODE;
      break;
    case KEYCHAIN_KEY_NODE:
      ret = KEYCHAIN_NODE;
      break;
    case LINK_PARAMS_NODE:
      ret = INTERFACE_NODE;
      break;
    case LDP_IPV4_NODE:
    case LDP_IPV6_NODE:
      ret = LDP_NODE;
      break;
    case LDP_IPV4_IFACE_NODE:
      ret = LDP_IPV4_NODE;
      break;
    case LDP_IPV6_IFACE_NODE:
      ret = LDP_IPV6_NODE;
      break;
    case LDP_PSEUDOWIRE_NODE:
      ret = LDP_L2VPN_NODE;
      break;
    default:
      ret = CONFIG_NODE;
      break;
    }

  return ret;
}

/* Execute command by argument vline vector. */
static int
cmd_execute_command_real (vector vline,
                          enum filter_type filter,
                          struct vty *vty,
                          struct cmd_element **cmd)
{
  struct list *argv_list;
  enum matcher_rv status;
  struct cmd_element *matched_element = NULL;

  struct graph *cmdgraph = cmd_node_graph (cmdvec, vty->node);
  status = command_match (cmdgraph, vline, &argv_list, &matched_element);

  if (cmd)
    *cmd = matched_element;

  // if matcher error, return corresponding CMD_ERR
  if (MATCHER_ERROR(status))
    switch (status)
    {
      case MATCHER_INCOMPLETE:
        return CMD_ERR_INCOMPLETE;
      case MATCHER_AMBIGUOUS:
        return CMD_ERR_AMBIGUOUS;
      default:
        return CMD_ERR_NO_MATCH;
    }

  // build argv array from argv list
  struct cmd_token **argv = XMALLOC (MTYPE_TMP, argv_list->count * sizeof (struct cmd_token *));
  struct listnode *ln;
  struct cmd_token *token;
  unsigned int i = 0;
  for (ALL_LIST_ELEMENTS_RO(argv_list,ln,token))
    argv[i++] = token;

  int argc = argv_list->count;

  int ret;
  if (matched_element->daemon)
    ret = CMD_SUCCESS_DAEMON;
  else
    ret = matched_element->func (matched_element, vty, argc, argv);

  // delete list and cmd_token's in it
  list_delete (argv_list);

  return ret;
}

/**
 * Execute a given command, handling things like "do ..." and checking
 * whether the given command might apply at a parent node if doesn't
 * apply for the current node.
 *
 * @param vline Command line input, vector of char* where each element is
 *              one input token.
 * @param vty The vty context in which the command should be executed.
 * @param cmd Pointer where the struct cmd_element of the matched command
 *            will be stored, if any. May be set to NULL if this info is
 *            not needed.
 * @param vtysh If set != 0, don't lookup the command at parent nodes.
 * @return The status of the command that has been executed or an error code
 *         as to why no command could be executed.
 */
int
cmd_execute_command (vector vline, struct vty *vty, struct cmd_element **cmd,
                     int vtysh) {
  int ret, saved_ret = 0;
  enum node_type onode, try_node;

  onode = try_node = vty->node;

  if ( cmd_try_do_shortcut(vty->node, vector_slot(vline, 0) ) )
    {
      vector shifted_vline;
      unsigned int index;

      vty->node = ENABLE_NODE;
      /* We can try it on enable node, cos' the vty is authenticated */

      shifted_vline = vector_init (vector_count(vline));
      /* use memcpy? */
      for (index = 1; index < vector_active (vline); index++)
        vector_set_index (shifted_vline, index-1, vector_lookup(vline, index));

      ret = cmd_execute_command_real (shifted_vline, FILTER_RELAXED, vty, cmd);

      vector_free(shifted_vline);
      vty->node = onode;
      return ret;
  }


  saved_ret = ret = cmd_execute_command_real (vline, FILTER_RELAXED, vty, cmd);

  if (vtysh)
    return saved_ret;

  if (ret != CMD_SUCCESS && ret != CMD_WARNING)
    {
      /* This assumes all nodes above CONFIG_NODE are childs of CONFIG_NODE */
      while (vty->node > CONFIG_NODE)
        {
          try_node = node_parent(try_node);
          vty->node = try_node;
          ret = cmd_execute_command_real (vline, FILTER_RELAXED, vty, cmd);
          if (ret == CMD_SUCCESS || ret == CMD_WARNING)
            return ret;
        }
      /* no command succeeded, reset the vty to the original node */
      vty->node = onode;
    }

  /* return command status for original node */
  return saved_ret;
}

/**
 * Execute a given command, matching it strictly against the current node.
 * This mode is used when reading config files.
 *
 * @param vline Command line input, vector of char* where each element is
 *              one input token.
 * @param vty The vty context in which the command should be executed.
 * @param cmd Pointer where the struct cmd_element* of the matched command
 *            will be stored, if any. May be set to NULL if this info is
 *            not needed.
 * @return The status of the command that has been executed or an error code
 *         as to why no command could be executed.
 */
int
cmd_execute_command_strict (vector vline, struct vty *vty,
                            struct cmd_element **cmd)
{
  return cmd_execute_command_real(vline, FILTER_STRICT, vty, cmd);
}

/**
 * Parse one line of config, walking up the parse tree attempting to find a match
 *
 * @param vty The vty context in which the command should be executed.
 * @param cmd Pointer where the struct cmd_element* of the match command
 *            will be stored, if any.  May be set to NULL if this info is
 *            not needed.
 * @param use_daemon Boolean to control whether or not we match on CMD_SUCCESS_DAEMON
 *                   or not.
 * @return The status of the command that has been executed or an error code
 *         as to why no command could be executed.
 */
int
command_config_read_one_line (struct vty *vty, struct cmd_element **cmd, int use_daemon)
{
  vector vline;
  int saved_node;
  int ret;

  vline = cmd_make_strvec (vty->buf);

  /* In case of comment line */
  if (vline == NULL)
    return CMD_SUCCESS;

  /* Execute configuration command : this is strict match */
  ret = cmd_execute_command_strict (vline, vty, cmd);

  // Climb the tree and try the command again at each node
  if (!(use_daemon && ret == CMD_SUCCESS_DAEMON) &&
      !(!use_daemon && ret == CMD_ERR_NOTHING_TODO) &&
      ret != CMD_SUCCESS &&
      ret != CMD_WARNING &&
      vty->node != CONFIG_NODE) {

    saved_node = vty->node;

    while (!(use_daemon && ret == CMD_SUCCESS_DAEMON) &&
           !(!use_daemon && ret == CMD_ERR_NOTHING_TODO) &&
           ret != CMD_SUCCESS &&
           ret != CMD_WARNING &&
           vty->node > CONFIG_NODE) {
      vty->node = node_parent(vty->node);
      ret = cmd_execute_command_strict (vline, vty, cmd);
    }

    // If climbing the tree did not work then ignore the command and
    // stay at the same node
    if (!(use_daemon && ret == CMD_SUCCESS_DAEMON) &&
        !(!use_daemon && ret == CMD_ERR_NOTHING_TODO) &&
        ret != CMD_SUCCESS &&
        ret != CMD_WARNING)
      {
        vty->node = saved_node;
      }
  }

  if (ret != CMD_SUCCESS && ret != CMD_WARNING)
    memcpy (vty->error_buf, vty->buf, VTY_BUFSIZ);

  cmd_free_strvec (vline);

  return ret;
}

/* Configuration make from file. */
int
config_from_file (struct vty *vty, FILE *fp, unsigned int *line_num)
{
  int ret, error_ret=0;
  *line_num = 0;

  while (fgets (vty->buf, VTY_BUFSIZ, fp))
    {
      if (!error_ret)
        ++(*line_num);

      ret = command_config_read_one_line (vty, NULL, 0);

      if (ret != CMD_SUCCESS && ret != CMD_WARNING &&
          ret != CMD_ERR_NOTHING_TODO)
        error_ret = ret;
    }

  if (error_ret) {
      return error_ret;
  }

  return CMD_SUCCESS;
}

/* Configuration from terminal */
DEFUN (config_terminal,
       config_terminal_cmd,
       "configure terminal",
       "Configuration from vty interface\n"
       "Configuration terminal\n")
{
  if (vty_config_lock (vty))
    vty->node = CONFIG_NODE;
  else
    {
      vty_out (vty, "VTY configuration is locked by other VTY%s", VTY_NEWLINE);
      return CMD_WARNING;
    }
  return CMD_SUCCESS;
}

/* Enable command */
DEFUN (enable,
       config_enable_cmd,
       "enable",
       "Turn on privileged mode command\n")
{
  /* If enable password is NULL, change to ENABLE_NODE */
  if ((host.enable == NULL && host.enable_encrypt == NULL) ||
      vty->type == VTY_SHELL_SERV)
    vty->node = ENABLE_NODE;
  else
    vty->node = AUTH_ENABLE_NODE;

  return CMD_SUCCESS;
}

/* Disable command */
DEFUN (disable,
       config_disable_cmd,
       "disable",
       "Turn off privileged mode command\n")
{
  if (vty->node == ENABLE_NODE)
    vty->node = VIEW_NODE;
  return CMD_SUCCESS;
}

/* Down vty node level. */
DEFUN (config_exit,
       config_exit_cmd,
       "exit",
       "Exit current mode and down to previous mode\n")
{
  switch (vty->node)
    {
    case VIEW_NODE:
    case ENABLE_NODE:
      if (vty_shell (vty))
        exit (0);
      else
        vty->status = VTY_CLOSE;
      break;
    case CONFIG_NODE:
      vty->node = ENABLE_NODE;
      vty_config_unlock (vty);
      break;
    case INTERFACE_NODE:
    case NS_NODE:
    case VRF_NODE:
    case ZEBRA_NODE:
    case BGP_NODE:
    case RIP_NODE:
    case RIPNG_NODE:
    case OSPF_NODE:
    case OSPF6_NODE:
    case LDP_NODE:
    case LDP_L2VPN_NODE:
    case ISIS_NODE:
    case KEYCHAIN_NODE:
    case MASC_NODE:
    case RMAP_NODE:
    case PIM_NODE:
    case VTY_NODE:
      vty->node = CONFIG_NODE;
      break;
    case BGP_IPV4_NODE:
    case BGP_IPV4M_NODE:
    case BGP_VPNV4_NODE:
    case BGP_VPNV6_NODE:
    case BGP_ENCAP_NODE:
    case BGP_ENCAPV6_NODE:
    case BGP_VNC_DEFAULTS_NODE:
    case BGP_VNC_NVE_GROUP_NODE:
    case BGP_VNC_L2_GROUP_NODE:
    case BGP_IPV6_NODE:
    case BGP_IPV6M_NODE:
      vty->node = BGP_NODE;
      break;
    case LDP_IPV4_NODE:
    case LDP_IPV6_NODE:
      vty->node = LDP_NODE;
      break;
    case LDP_IPV4_IFACE_NODE:
      vty->node = LDP_IPV4_NODE;
      break;
    case LDP_IPV6_IFACE_NODE:
      vty->node = LDP_IPV6_NODE;
      break;
    case LDP_PSEUDOWIRE_NODE:
      vty->node = LDP_L2VPN_NODE;
      break;
    case KEYCHAIN_KEY_NODE:
      vty->node = KEYCHAIN_NODE;
      break;
    case LINK_PARAMS_NODE:
      vty->node = INTERFACE_NODE;
      break;
    default:
      break;
    }
  return CMD_SUCCESS;
}

/* ALIAS_FIXME */
DEFUN (config_quit,
       config_quit_cmd,
       "quit",
       "Exit current mode and down to previous mode\n")
{
  return config_exit (self, vty, argc, argv);
}


/* End of configuration. */
DEFUN (config_end,
       config_end_cmd,
       "end",
       "End current mode and change to enable mode.")
{
  switch (vty->node)
    {
    case VIEW_NODE:
    case ENABLE_NODE:
      /* Nothing to do. */
      break;
    case CONFIG_NODE:
    case INTERFACE_NODE:
    case NS_NODE:
    case VRF_NODE:
    case ZEBRA_NODE:
    case RIP_NODE:
    case RIPNG_NODE:
    case BGP_NODE:
    case BGP_ENCAP_NODE:
    case BGP_ENCAPV6_NODE:
    case BGP_VNC_DEFAULTS_NODE:
    case BGP_VNC_NVE_GROUP_NODE:
    case BGP_VNC_L2_GROUP_NODE:
    case BGP_VPNV4_NODE:
    case BGP_VPNV6_NODE:
    case BGP_IPV4_NODE:
    case BGP_IPV4M_NODE:
    case BGP_IPV6_NODE:
    case BGP_IPV6M_NODE:
    case RMAP_NODE:
    case OSPF_NODE:
    case OSPF6_NODE:
    case LDP_NODE:
    case LDP_IPV4_NODE:
    case LDP_IPV6_NODE:
    case LDP_IPV4_IFACE_NODE:
    case LDP_IPV6_IFACE_NODE:
    case LDP_L2VPN_NODE:
    case LDP_PSEUDOWIRE_NODE:
    case ISIS_NODE:
    case KEYCHAIN_NODE:
    case KEYCHAIN_KEY_NODE:
    case MASC_NODE:
    case PIM_NODE:
    case VTY_NODE:
    case LINK_PARAMS_NODE:
      vty_config_unlock (vty);
      vty->node = ENABLE_NODE;
      break;
    default:
      break;
    }
  return CMD_SUCCESS;
}

/* Show version. */
DEFUN (show_version,
       show_version_cmd,
       "show version",
       SHOW_STR
       "Displays zebra version\n")
{
  vty_out (vty, "Quagga %s (%s).%s", QUAGGA_VERSION, host.name?host.name:"",
           VTY_NEWLINE);
  vty_out (vty, "%s%s%s", QUAGGA_COPYRIGHT, GIT_INFO, VTY_NEWLINE);
  vty_out (vty, "configured with:%s    %s%s", VTY_NEWLINE,
           QUAGGA_CONFIG_ARGS, VTY_NEWLINE);

  return CMD_SUCCESS;
}

/* Help display function for all node. */
DEFUN (config_help,
       config_help_cmd,
       "help",
       "Description of the interactive help system\n")
{
  vty_out (vty,
           "Quagga VTY provides advanced help feature.  When you need help,%s\
anytime at the command line please press '?'.%s\
%s\
If nothing matches, the help list will be empty and you must backup%s\
 until entering a '?' shows the available options.%s\
Two styles of help are provided:%s\
1. Full help is available when you are ready to enter a%s\
command argument (e.g. 'show ?') and describes each possible%s\
argument.%s\
2. Partial help is provided when an abbreviated argument is entered%s\
   and you want to know what arguments match the input%s\
   (e.g. 'show me?'.)%s%s", VTY_NEWLINE, VTY_NEWLINE, VTY_NEWLINE,
           VTY_NEWLINE, VTY_NEWLINE, VTY_NEWLINE, VTY_NEWLINE, VTY_NEWLINE,
           VTY_NEWLINE, VTY_NEWLINE, VTY_NEWLINE, VTY_NEWLINE, VTY_NEWLINE);
  return CMD_SUCCESS;
}

static void
permute (struct graph_node *start, struct vty *vty)
{
  static struct list *position = NULL;
  if (!position) position = list_new ();

  // recursive dfs
  listnode_add (position, start);
  for (unsigned int i = 0; i < vector_active (start->to); i++)
  {
    struct graph_node *gn = vector_slot (start->to, i);
    struct cmd_token *tok = gn->data;
    if (tok->type == END_TKN || gn == start)
    {
      struct graph_node *gnn;
      struct listnode *ln;
      vty_out (vty, " ");
      for (ALL_LIST_ELEMENTS_RO (position,ln,gnn))
      {
        struct cmd_token *tt = gnn->data;
        if (tt->type < SELECTOR_TKN)
          vty_out (vty, " %s", tt->text);
      }
      if (gn == start)
        vty_out (vty, "...");
      vty_out (vty, VTY_NEWLINE);
    }
    else
      permute (gn, vty);
  }
  list_delete_node (position, listtail(position));
}

/* Help display function for all node. */
DEFUN (config_list,
       config_list_cmd,
       "list [permutations]",
       "Print command list\n"
       "Print all possible command permutations\n")
{
  vty_out (vty, "Current node id: %d%s", vty->node, VTY_NEWLINE);
  struct cmd_node *node = vector_slot (cmdvec, vty->node);

  if ((strmatch (argv[0]->text, "list") && argc == 2) ||
      (strmatch (argv[0]->text, "show") && argc == 3))
    permute (vector_slot (node->cmdgraph->nodes, 0), vty);
  else
  {
    /* loop over all commands at this node */
    struct cmd_element *element = NULL;
    for (unsigned int i = 0; i < vector_active(node->cmd_vector); i++)
        if ((element = vector_slot (node->cmd_vector, i)) &&
             element->attr != CMD_ATTR_DEPRECATED &&
             element->attr != CMD_ATTR_HIDDEN)
          vty_out (vty, "    %s%s", element->string, VTY_NEWLINE);
  }
  return CMD_SUCCESS;
}

DEFUN (show_commandtree,
       show_commandtree_cmd,
       "show commandtree [permutations]",
       SHOW_STR
       "Show command tree\n")
{
  return config_list (self, vty, argc, argv);
}

/* Write current configuration into file. */

DEFUN (config_write,
       config_write_cmd,
       "write [<file|memory|terminal>]",
       "Write running configuration to memory, network, or terminal\n"
       "Write to configuration file\n"
       "Write configuration currently in memory\n"
       "Write configuration to terminal\n")
{
  int idx_type = 1;
  unsigned int i;
  int fd;
  struct cmd_node *node;
  char *config_file;
  char *config_file_tmp = NULL;
  char *config_file_sav = NULL;
  int ret = CMD_WARNING;
  struct vty *file_vty;
  struct stat conf_stat;

  // if command was 'write terminal', 'write memory' or 'show running-config'
  if (argc == 2 && (!strcmp(argv[idx_type]->text, "terminal") ||
                    !strcmp(argv[idx_type]->text, "memory") ||
                    !strcmp(argv[0]->text, "show")))
  {
    if (vty->type == VTY_SHELL_SERV)
      {
        for (i = 0; i < vector_active (cmdvec); i++)
          if ((node = vector_slot (cmdvec, i)) && node->func && node->vtysh)
            {
              if ((*node->func) (vty))
                vty_out (vty, "!%s", VTY_NEWLINE);
            }
      }
    else
      {
        vty_out (vty, "%sCurrent configuration:%s", VTY_NEWLINE,
                 VTY_NEWLINE);
        vty_out (vty, "!%s", VTY_NEWLINE);

        for (i = 0; i < vector_active (cmdvec); i++)
          if ((node = vector_slot (cmdvec, i)) && node->func)
            {
              if ((*node->func) (vty))
                vty_out (vty, "!%s", VTY_NEWLINE);
            }
        vty_out (vty, "end%s",VTY_NEWLINE);
      }
    return CMD_SUCCESS;
  }

  /* Check and see if we are operating under vtysh configuration */
  if (host.config == NULL)
    {
      vty_out (vty, "Can't save to configuration file, using vtysh.%s",
               VTY_NEWLINE);
      return CMD_WARNING;
    }

  /* Get filename. */
  config_file = host.config;

  config_file_sav =
    XMALLOC (MTYPE_TMP, strlen (config_file) + strlen (CONF_BACKUP_EXT) + 1);
  strcpy (config_file_sav, config_file);
  strcat (config_file_sav, CONF_BACKUP_EXT);


  config_file_tmp = XMALLOC (MTYPE_TMP, strlen (config_file) + 8);
  sprintf (config_file_tmp, "%s.XXXXXX", config_file);

  /* Open file to configuration write. */
  fd = mkstemp (config_file_tmp);
  if (fd < 0)
    {
      vty_out (vty, "Can't open configuration file %s.%s", config_file_tmp,
               VTY_NEWLINE);
      goto finished;
    }

  /* Make vty for configuration file. */
  file_vty = vty_new ();
  file_vty->wfd = fd;
  file_vty->type = VTY_FILE;

  /* Config file header print. */
  vty_out (file_vty, "!\n! Zebra configuration saved from vty\n!   ");
  vty_time_print (file_vty, 1);
  vty_out (file_vty, "!\n");

  for (i = 0; i < vector_active (cmdvec); i++)
    if ((node = vector_slot (cmdvec, i)) && node->func)
      {
        if ((*node->func) (file_vty))
          vty_out (file_vty, "!\n");
      }
  vty_close (file_vty);

  if (stat(config_file, &conf_stat) >= 0)
    {
      if (unlink (config_file_sav) != 0)
        if (errno != ENOENT)
          {
            vty_out (vty, "Can't unlink backup configuration file %s.%s", config_file_sav,
                     VTY_NEWLINE);
            goto finished;
          }
      if (link (config_file, config_file_sav) != 0)
        {
          vty_out (vty, "Can't backup old configuration file %s.%s", config_file_sav,
                   VTY_NEWLINE);
          goto finished;
        }
      sync ();
      if (unlink (config_file) != 0)
        {
          vty_out (vty, "Can't unlink configuration file %s.%s", config_file,
                   VTY_NEWLINE);
          goto finished;
        }
    }
  if (link (config_file_tmp, config_file) != 0)
    {
      vty_out (vty, "Can't save configuration file %s.%s", config_file,
               VTY_NEWLINE);
      goto finished;
    }
  sync ();

  if (chmod (config_file, CONFIGFILE_MASK) != 0)
    {
      vty_out (vty, "Can't chmod configuration file %s: %s (%d).%s",
        config_file, safe_strerror(errno), errno, VTY_NEWLINE);
      goto finished;
    }

  vty_out (vty, "Configuration saved to %s%s", config_file,
           VTY_NEWLINE);
  ret = CMD_SUCCESS;

finished:
  unlink (config_file_tmp);
  XFREE (MTYPE_TMP, config_file_tmp);
  XFREE (MTYPE_TMP, config_file_sav);
  return ret;
}

/* ALIAS_FIXME for 'write <terminal|memory>' */
DEFUN (show_running_config,
       show_running_config_cmd,
       "show running-config",
       SHOW_STR
       "running configuration (same as write terminal/memory)\n")
{
  return config_write (self, vty, argc, argv);
}

/* ALIAS_FIXME for 'write file' */
DEFUN (copy_runningconf_startupconf,
       copy_runningconf_startupconf_cmd,
       "copy running-config startup-config",
       "Copy configuration\n"
       "Copy running config to... \n"
       "Copy running config to startup config (same as write file)\n")
{
  return config_write (self, vty, argc, argv);
}
/** -- **/

/* Write startup configuration into the terminal. */
DEFUN (show_startup_config,
       show_startup_config_cmd,
       "show startup-config",
       SHOW_STR
       "Contents of startup configuration\n")
{
  char buf[BUFSIZ];
  FILE *confp;

  confp = fopen (host.config, "r");
  if (confp == NULL)
    {
      vty_out (vty, "Can't open configuration file [%s] due to '%s'%s",
               host.config, safe_strerror(errno), VTY_NEWLINE);
      return CMD_WARNING;
    }

  while (fgets (buf, BUFSIZ, confp))
    {
      char *cp = buf;

      while (*cp != '\r' && *cp != '\n' && *cp != '\0')
        cp++;
      *cp = '\0';

      vty_out (vty, "%s%s", buf, VTY_NEWLINE);
    }

  fclose (confp);

  return CMD_SUCCESS;
}

/* Hostname configuration */
DEFUN (config_hostname,
       hostname_cmd,
       "hostname WORD",
       "Set system's network name\n"
       "This system's network name\n")
{
  struct cmd_token *word = argv[1];

  if (!isalpha((int) word->arg[0]))
    {
      vty_out (vty, "Please specify string starting with alphabet%s", VTY_NEWLINE);
      return CMD_WARNING;
    }

  if (host.name)
    XFREE (MTYPE_HOST, host.name);

  host.name = XSTRDUP (MTYPE_HOST, word->arg);
  return CMD_SUCCESS;
}

DEFUN (config_no_hostname,
       no_hostname_cmd,
       "no hostname [HOSTNAME]",
       NO_STR
       "Reset system's network name\n"
       "Host name of this router\n")
{
  if (host.name)
    XFREE (MTYPE_HOST, host.name);
  host.name = NULL;
  return CMD_SUCCESS;
}

/* VTY interface password set. */
DEFUN (config_password,
       password_cmd,
       "password [(8-8)] WORD",
       "Assign the terminal connection password\n"
       "Specifies a HIDDEN password will follow\n"
       "The password string\n")
{
  int idx_8 = 1;
  int idx_word = 2;
  if (argc == 3) // '8' was specified
  {
    if (host.password)
      XFREE (MTYPE_HOST, host.password);
    host.password = NULL;
    if (host.password_encrypt)
      XFREE (MTYPE_HOST, host.password_encrypt);
    host.password_encrypt = XSTRDUP (MTYPE_HOST, argv[idx_word]->arg);
    return CMD_SUCCESS;
  }

  if (!isalnum (argv[idx_8]->arg[0]))
    {
      vty_out (vty,
               "Please specify string starting with alphanumeric%s", VTY_NEWLINE);
      return CMD_WARNING;
    }

  if (host.password)
    XFREE (MTYPE_HOST, host.password);
  host.password = NULL;

  if (host.encrypt)
    {
      if (host.password_encrypt)
        XFREE (MTYPE_HOST, host.password_encrypt);
      host.password_encrypt = XSTRDUP (MTYPE_HOST, zencrypt (argv[idx_8]->arg));
    }
  else
    host.password = XSTRDUP (MTYPE_HOST, argv[idx_8]->arg);

  return CMD_SUCCESS;
}

/* VTY enable password set. */
DEFUN (config_enable_password,
       enable_password_cmd,
       "enable password [(8-8)] WORD",
       "Modify enable password parameters\n"
       "Assign the privileged level password\n"
       "Specifies a HIDDEN password will follow\n"
       "dummy string \n"
       "The HIDDEN 'enable' password string\n")
{
  int idx_8 = 2;
  int idx_word = 3;

  /* Crypt type is specified. */
  if (argc == 4)
    {
      if (argv[idx_8]->arg[0] == '8')
        {
          if (host.enable)
            XFREE (MTYPE_HOST, host.enable);
          host.enable = NULL;

          if (host.enable_encrypt)
            XFREE (MTYPE_HOST, host.enable_encrypt);
          host.enable_encrypt = XSTRDUP (MTYPE_HOST, argv[idx_word]->arg);

          return CMD_SUCCESS;
        }
      else
        {
          vty_out (vty, "Unknown encryption type.%s", VTY_NEWLINE);
          return CMD_WARNING;
        }
    }

  if (!isalnum (argv[idx_8]->arg[0]))
    {
      vty_out (vty,
               "Please specify string starting with alphanumeric%s", VTY_NEWLINE);
      return CMD_WARNING;
    }

  if (host.enable)
    XFREE (MTYPE_HOST, host.enable);
  host.enable = NULL;

  /* Plain password input. */
  if (host.encrypt)
    {
      if (host.enable_encrypt)
        XFREE (MTYPE_HOST, host.enable_encrypt);
      host.enable_encrypt = XSTRDUP (MTYPE_HOST, zencrypt (argv[idx_8]->arg));
    }
  else
    host.enable = XSTRDUP (MTYPE_HOST, argv[idx_8]->arg);

  return CMD_SUCCESS;
}

/* VTY enable password delete. */
DEFUN (no_config_enable_password,
       no_enable_password_cmd,
       "no enable password",
       NO_STR
       "Modify enable password parameters\n"
       "Assign the privileged level password\n")
{
  if (host.enable)
    XFREE (MTYPE_HOST, host.enable);
  host.enable = NULL;

  if (host.enable_encrypt)
    XFREE (MTYPE_HOST, host.enable_encrypt);
  host.enable_encrypt = NULL;

  return CMD_SUCCESS;
}

DEFUN (service_password_encrypt,
       service_password_encrypt_cmd,
       "service password-encryption",
       "Set up miscellaneous service\n"
       "Enable encrypted passwords\n")
{
  if (host.encrypt)
    return CMD_SUCCESS;

  host.encrypt = 1;

  if (host.password)
    {
      if (host.password_encrypt)
        XFREE (MTYPE_HOST, host.password_encrypt);
      host.password_encrypt = XSTRDUP (MTYPE_HOST, zencrypt (host.password));
    }
  if (host.enable)
    {
      if (host.enable_encrypt)
        XFREE (MTYPE_HOST, host.enable_encrypt);
      host.enable_encrypt = XSTRDUP (MTYPE_HOST, zencrypt (host.enable));
    }

  return CMD_SUCCESS;
}

DEFUN (no_service_password_encrypt,
       no_service_password_encrypt_cmd,
       "no service password-encryption",
       NO_STR
       "Set up miscellaneous service\n"
       "Enable encrypted passwords\n")
{
  if (! host.encrypt)
    return CMD_SUCCESS;

  host.encrypt = 0;

  if (host.password_encrypt)
    XFREE (MTYPE_HOST, host.password_encrypt);
  host.password_encrypt = NULL;

  if (host.enable_encrypt)
    XFREE (MTYPE_HOST, host.enable_encrypt);
  host.enable_encrypt = NULL;

  return CMD_SUCCESS;
}

DEFUN (config_terminal_length,
       config_terminal_length_cmd,
       "terminal length (0-512)",
       "Set terminal line parameters\n"
       "Set number of lines on a screen\n"
       "Number of lines on screen (0 for no pausing)\n")
{
  int idx_number = 2;
  int lines;
  char *endptr = NULL;

  lines = strtol (argv[idx_number]->arg, &endptr, 10);
  if (lines < 0 || lines > 512 || *endptr != '\0')
    {
      vty_out (vty, "length is malformed%s", VTY_NEWLINE);
      return CMD_WARNING;
    }
  vty->lines = lines;

  return CMD_SUCCESS;
}

DEFUN (config_terminal_no_length,
       config_terminal_no_length_cmd,
       "terminal no length",
       "Set terminal line parameters\n"
       NO_STR
       "Set number of lines on a screen\n")
{
  vty->lines = -1;
  return CMD_SUCCESS;
}

DEFUN (service_terminal_length,
       service_terminal_length_cmd,
       "service terminal-length (0-512)",
       "Set up miscellaneous service\n"
       "System wide terminal length configuration\n"
       "Number of lines of VTY (0 means no line control)\n")
{
  int idx_number = 2;
  int lines;
  char *endptr = NULL;

  lines = strtol (argv[idx_number]->arg, &endptr, 10);
  if (lines < 0 || lines > 512 || *endptr != '\0')
    {
      vty_out (vty, "length is malformed%s", VTY_NEWLINE);
      return CMD_WARNING;
    }
  host.lines = lines;

  return CMD_SUCCESS;
}

DEFUN (no_service_terminal_length,
       no_service_terminal_length_cmd,
       "no service terminal-length [(0-512)]",
       NO_STR
       "Set up miscellaneous service\n"
       "System wide terminal length configuration\n"
       "Number of lines of VTY (0 means no line control)\n")
{
  host.lines = -1;
  return CMD_SUCCESS;
}

DEFUN_HIDDEN (do_echo,
              echo_cmd,
              "echo MESSAGE...",
              "Echo a message back to the vty\n"
              "The message to echo\n")
{
  char *message;

  vty_out (vty, "%s%s", ((message = argv_concat (argv, argc, 1)) ? message : ""),
           VTY_NEWLINE);
  if (message)
    XFREE(MTYPE_TMP, message);
  return CMD_SUCCESS;
}

DEFUN (config_logmsg,
       config_logmsg_cmd,
       "logmsg <emergencies|alerts|critical|errors|warnings|notifications|informational|debugging> MESSAGE...",
       "Send a message to enabled logging destinations\n"
       LOG_LEVEL_DESC
       "The message to send\n")
{
  int idx_log_level = 1;
  int idx_message = 2;
  int level;
  char *message;

  if ((level = level_match(argv[idx_log_level]->arg)) == ZLOG_DISABLED)
    return CMD_ERR_NO_MATCH;

  zlog(NULL, level, "%s", ((message = argv_concat(argv, argc, idx_message)) ? message : ""));
  if (message)
    XFREE(MTYPE_TMP, message);

  return CMD_SUCCESS;
}

DEFUN (show_logging,
       show_logging_cmd,
       "show logging",
       SHOW_STR
       "Show current logging configuration\n")
{
  struct zlog *zl = zlog_default;

  vty_out (vty, "Syslog logging: ");
  if (zl->maxlvl[ZLOG_DEST_SYSLOG] == ZLOG_DISABLED)
    vty_out (vty, "disabled");
  else
    vty_out (vty, "level %s, facility %s, ident %s",
             zlog_priority[zl->maxlvl[ZLOG_DEST_SYSLOG]],
             facility_name(zl->facility), zl->ident);
  vty_out (vty, "%s", VTY_NEWLINE);

  vty_out (vty, "Stdout logging: ");
  if (zl->maxlvl[ZLOG_DEST_STDOUT] == ZLOG_DISABLED)
    vty_out (vty, "disabled");
  else
    vty_out (vty, "level %s",
             zlog_priority[zl->maxlvl[ZLOG_DEST_STDOUT]]);
  vty_out (vty, "%s", VTY_NEWLINE);

  vty_out (vty, "Monitor logging: ");
  if (zl->maxlvl[ZLOG_DEST_MONITOR] == ZLOG_DISABLED)
    vty_out (vty, "disabled");
  else
    vty_out (vty, "level %s",
             zlog_priority[zl->maxlvl[ZLOG_DEST_MONITOR]]);
  vty_out (vty, "%s", VTY_NEWLINE);

  vty_out (vty, "File logging: ");
  if ((zl->maxlvl[ZLOG_DEST_FILE] == ZLOG_DISABLED) ||
      !zl->fp)
    vty_out (vty, "disabled");
  else
    vty_out (vty, "level %s, filename %s",
             zlog_priority[zl->maxlvl[ZLOG_DEST_FILE]],
             zl->filename);
  vty_out (vty, "%s", VTY_NEWLINE);

  vty_out (vty, "Protocol name: %s%s",
           zlog_proto_names[zl->protocol], VTY_NEWLINE);
  vty_out (vty, "Record priority: %s%s",
           (zl->record_priority ? "enabled" : "disabled"), VTY_NEWLINE);
  vty_out (vty, "Timestamp precision: %d%s",
           zl->timestamp_precision, VTY_NEWLINE);

  return CMD_SUCCESS;
}

DEFUN (config_log_stdout,
       config_log_stdout_cmd,
       "log stdout [<emergencies|alerts|critical|errors|warnings|notifications|informational|debugging>]",
       "Logging control\n"
       "Set stdout logging level\n"
       LOG_LEVEL_DESC)
{
  int idx_log_level = 2;

  if (argc == idx_log_level)
  {
    zlog_set_level (NULL, ZLOG_DEST_STDOUT, zlog_default->default_lvl);
    return CMD_SUCCESS;
  }
  int level;

  if ((level = level_match(argv[idx_log_level]->arg)) == ZLOG_DISABLED)
    return CMD_ERR_NO_MATCH;
  zlog_set_level (NULL, ZLOG_DEST_STDOUT, level);
  return CMD_SUCCESS;
}

DEFUN (no_config_log_stdout,
       no_config_log_stdout_cmd,
       "no log stdout [<emergencies|alerts|critical|errors|warnings|notifications|informational|debugging>]",
       NO_STR
       "Logging control\n"
       "Cancel logging to stdout\n"
       LOG_LEVEL_DESC)
{
  zlog_set_level (NULL, ZLOG_DEST_STDOUT, ZLOG_DISABLED);
  return CMD_SUCCESS;
}

DEFUN (config_log_monitor,
       config_log_monitor_cmd,
       "log monitor [<emergencies|alerts|critical|errors|warnings|notifications|informational|debugging>]",
       "Logging control\n"
       "Set terminal line (monitor) logging level\n"
       LOG_LEVEL_DESC)
{
  int idx_log_level = 2;

  if (argc == idx_log_level)
  {
    zlog_set_level (NULL, ZLOG_DEST_MONITOR, zlog_default->default_lvl);
    return CMD_SUCCESS;
  }
  int level;

  if ((level = level_match(argv[idx_log_level]->arg)) == ZLOG_DISABLED)
    return CMD_ERR_NO_MATCH;
  zlog_set_level (NULL, ZLOG_DEST_MONITOR, level);
  return CMD_SUCCESS;
}

DEFUN (no_config_log_monitor,
       no_config_log_monitor_cmd,
       "no log monitor [<emergencies|alerts|critical|errors|warnings|notifications|informational|debugging>]",
       NO_STR
       "Logging control\n"
       "Disable terminal line (monitor) logging\n"
       LOG_LEVEL_DESC)
{
  zlog_set_level (NULL, ZLOG_DEST_MONITOR, ZLOG_DISABLED);
  return CMD_SUCCESS;
}

static int
set_log_file(struct vty *vty, const char *fname, int loglevel)
{
  int ret;
  char *p = NULL;
  const char *fullpath;

  /* Path detection. */
  if (! IS_DIRECTORY_SEP (*fname))
    {
      char cwd[MAXPATHLEN+1];
      cwd[MAXPATHLEN] = '\0';

      if (getcwd (cwd, MAXPATHLEN) == NULL)
        {
          zlog_err ("config_log_file: Unable to alloc mem!");
          return CMD_WARNING;
        }

      if ( (p = XMALLOC (MTYPE_TMP, strlen (cwd) + strlen (fname) + 2))
          == NULL)
        {
          zlog_err ("config_log_file: Unable to alloc mem!");
          return CMD_WARNING;
        }
      sprintf (p, "%s/%s", cwd, fname);
      fullpath = p;
    }
  else
    fullpath = fname;

  ret = zlog_set_file (NULL, fullpath, loglevel);

  if (p)
    XFREE (MTYPE_TMP, p);

  if (!ret)
    {
      vty_out (vty, "can't open logfile %s\n", fname);
      return CMD_WARNING;
    }

  if (host.logfile)
    XFREE (MTYPE_HOST, host.logfile);

  host.logfile = XSTRDUP (MTYPE_HOST, fname);

#if defined(HAVE_CUMULUS)
  if (zlog_default->maxlvl[ZLOG_DEST_SYSLOG] != ZLOG_DISABLED)
    zlog_default->maxlvl[ZLOG_DEST_SYSLOG] = ZLOG_DISABLED;
#endif
  return CMD_SUCCESS;
}

DEFUN (config_log_file,
       config_log_file_cmd,
       "log file FILENAME [<emergencies|alerts|critical|errors|warnings|notifications|informational|debugging>]",
       "Logging control\n"
       "Logging to file\n"
       "Logging filename\n"
       LOG_LEVEL_DESC)
{
  int idx_filename = 2;
  int idx_log_levels = 3;
  if (argc == 4)
  {
    int level;
    if ((level = level_match(argv[idx_log_levels]->arg)) == ZLOG_DISABLED)
      return CMD_ERR_NO_MATCH;
    return set_log_file(vty, argv[idx_filename]->arg, level);
  }
  else
    return set_log_file(vty, argv[idx_filename]->arg, zlog_default->default_lvl);
}

DEFUN (no_config_log_file,
       no_config_log_file_cmd,
       "no log file [FILENAME [LEVEL]]",
       NO_STR
       "Logging control\n"
       "Cancel logging to file\n"
       "Logging file name\n"
       "Logging file name\n"
       "Logging level\n")
{
  zlog_reset_file (NULL);

  if (host.logfile)
    XFREE (MTYPE_HOST, host.logfile);

  host.logfile = NULL;

  return CMD_SUCCESS;
}

DEFUN (config_log_syslog,
       config_log_syslog_cmd,
       "log syslog [<emergencies|alerts|critical|errors|warnings|notifications|informational|debugging>]",
       "Logging control\n"
       "Set syslog logging level\n"
       LOG_LEVEL_DESC)
{
  int idx_log_levels = 2;
  if (argc == 3)
  {
    int level;
    if ((level = level_match (argv[idx_log_levels]->arg)) == ZLOG_DISABLED)
      return CMD_ERR_NO_MATCH;
    zlog_set_level (NULL, ZLOG_DEST_SYSLOG, level);
    return CMD_SUCCESS;
  }
  else
  {
    zlog_set_level (NULL, ZLOG_DEST_SYSLOG, zlog_default->default_lvl);
    return CMD_SUCCESS;
  }
}

DEFUN_DEPRECATED (config_log_syslog_facility,
                  config_log_syslog_facility_cmd,
                  "log syslog facility (kern|user|mail|daemon|auth|syslog|lpr|news|uucp|cron|local0|local1|local2|local3|local4|local5|local6|local7)",
                  "Logging control\n"
                  "Logging goes to syslog\n"
                  "(Deprecated) Facility parameter for syslog messages\n"
                  LOG_FACILITY_DESC)
{
  int facility = facility_match(argv[3]->arg);

  zlog_set_level (NULL, ZLOG_DEST_SYSLOG, zlog_default->default_lvl);
  zlog_default->facility = facility;
  return CMD_SUCCESS;
}

DEFUN (no_config_log_syslog,
       no_config_log_syslog_cmd,
       "no log syslog [<kern|user|mail|daemon|auth|syslog|lpr|news|uucp|cron|local0|local1|local2|local3|local4|local5|local6|local7>] [<emergencies|alerts|critical|errors|warnings|notifications|informational|debugging>]",
       NO_STR
       "Logging control\n"
       "Cancel logging to syslog\n"
       LOG_FACILITY_DESC
       LOG_LEVEL_DESC)
{
  zlog_set_level (NULL, ZLOG_DEST_SYSLOG, ZLOG_DISABLED);
  return CMD_SUCCESS;
}

DEFUN (config_log_facility,
       config_log_facility_cmd,
       "log facility <kern|user|mail|daemon|auth|syslog|lpr|news|uucp|cron|local0|local1|local2|local3|local4|local5|local6|local7>",
       "Logging control\n"
       "Facility parameter for syslog messages\n"
       LOG_FACILITY_DESC)
{
  int idx_target = 2;
  int facility = facility_match(argv[idx_target]->arg);

  zlog_default->facility = facility;
  return CMD_SUCCESS;
}

DEFUN (no_config_log_facility,
       no_config_log_facility_cmd,
       "no log facility [<kern|user|mail|daemon|auth|syslog|lpr|news|uucp|cron|local0|local1|local2|local3|local4|local5|local6|local7>]",
       NO_STR
       "Logging control\n"
       "Reset syslog facility to default (daemon)\n"
       LOG_FACILITY_DESC)
{
  zlog_default->facility = LOG_DAEMON;
  return CMD_SUCCESS;
}

DEFUN_DEPRECATED (config_log_trap,
                  config_log_trap_cmd,
                  "log trap <emergencies|alerts|critical|errors|warnings|notifications|informational|debugging>",
                  "Logging control\n"
                  "(Deprecated) Set logging level and default for all destinations\n"
                  LOG_LEVEL_DESC)
{
  int new_level ;
  int i;

  if ((new_level = level_match(argv[2]->arg)) == ZLOG_DISABLED)
    return CMD_ERR_NO_MATCH;

  zlog_default->default_lvl = new_level;
  for (i = 0; i < ZLOG_NUM_DESTS; i++)
    if (zlog_default->maxlvl[i] != ZLOG_DISABLED)
      zlog_default->maxlvl[i] = new_level;
  return CMD_SUCCESS;
}

DEFUN_DEPRECATED (no_config_log_trap,
                  no_config_log_trap_cmd,
                  "no log trap [emergencies|alerts|critical|errors|warnings|notifications|informational|debugging]",
                  NO_STR
                  "Logging control\n"
                  "Permit all logging information\n"
                  LOG_LEVEL_DESC)
{
  zlog_default->default_lvl = LOG_DEBUG;
  return CMD_SUCCESS;
}

DEFUN (config_log_record_priority,
       config_log_record_priority_cmd,
       "log record-priority",
       "Logging control\n"
       "Log the priority of the message within the message\n")
{
  zlog_default->record_priority = 1 ;
  return CMD_SUCCESS;
}

DEFUN (no_config_log_record_priority,
       no_config_log_record_priority_cmd,
       "no log record-priority",
       NO_STR
       "Logging control\n"
       "Do not log the priority of the message within the message\n")
{
  zlog_default->record_priority = 0 ;
  return CMD_SUCCESS;
}

DEFUN (config_log_timestamp_precision,
       config_log_timestamp_precision_cmd,
       "log timestamp precision (0-6)",
       "Logging control\n"
       "Timestamp configuration\n"
       "Set the timestamp precision\n"
       "Number of subsecond digits\n")
{
  int idx_number = 3;
  VTY_GET_INTEGER_RANGE("Timestamp Precision",
                        zlog_default->timestamp_precision, argv[idx_number]->arg, 0, 6);
  return CMD_SUCCESS;
}

DEFUN (no_config_log_timestamp_precision,
       no_config_log_timestamp_precision_cmd,
       "no log timestamp precision",
       NO_STR
       "Logging control\n"
       "Timestamp configuration\n"
       "Reset the timestamp precision to the default value of 0\n")
{
  zlog_default->timestamp_precision = 0 ;
  return CMD_SUCCESS;
}

int
cmd_banner_motd_file (const char *file)
{
  int success = CMD_SUCCESS;
  char p[PATH_MAX];
  char *rpath;
  char *in;

  rpath = realpath (file, p);
  if (!rpath)
    return CMD_ERR_NO_FILE;
  in = strstr (rpath, SYSCONFDIR);
  if (in == rpath)
    {
      if (host.motdfile)
        XFREE (MTYPE_HOST, host.motdfile);
      host.motdfile = XSTRDUP (MTYPE_HOST, file);
    }
  else
    success = CMD_WARNING;

  return success;
}

DEFUN (banner_motd_file,
       banner_motd_file_cmd,
       "banner motd file FILE",
       "Set banner\n"
       "Banner for motd\n"
       "Banner from a file\n"
       "Filename\n")
{
  int idx_file = 3;
  const char *filename = argv[idx_file]->arg;
  int cmd = cmd_banner_motd_file (filename);

  if (cmd == CMD_ERR_NO_FILE)
    vty_out (vty, "%s does not exist", filename);
  else if (cmd == CMD_WARNING)
    vty_out (vty, "%s must be in %s", filename, SYSCONFDIR);

  return cmd;
}

DEFUN (banner_motd_default,
       banner_motd_default_cmd,
       "banner motd default",
       "Set banner string\n"
       "Strings for motd\n"
       "Default string\n")
{
  host.motd = default_motd;
  return CMD_SUCCESS;
}

DEFUN (no_banner_motd,
       no_banner_motd_cmd,
       "no banner motd",
       NO_STR
       "Set banner string\n"
       "Strings for motd\n")
{
  host.motd = NULL;
  if (host.motdfile)
    XFREE (MTYPE_HOST, host.motdfile);
  host.motdfile = NULL;
  return CMD_SUCCESS;
}

/* Set config filename.  Called from vty.c */
void
host_config_set (const char *filename)
{
  if (host.config)
    XFREE (MTYPE_HOST, host.config);
  host.config = XSTRDUP (MTYPE_HOST, filename);
}

const char *
host_config_get (void)
{
  return host.config;
}

void
install_default (enum node_type node)
{
  install_element (node, &config_exit_cmd);
  install_element (node, &config_quit_cmd);
  install_element (node, &config_end_cmd);
  install_element (node, &config_help_cmd);
  install_element (node, &config_list_cmd);

  install_element (node, &config_write_cmd);
  install_element (node, &show_running_config_cmd);
}

/* Initialize command interface. Install basic nodes and commands. */
void
cmd_init (int terminal)
{
  qobj_init ();

  /* Allocate initial top vector of commands. */
  cmdvec = vector_init (VECTOR_MIN_SIZE);

  /* Default host value settings. */
  host.name = NULL;
  host.password = NULL;
  host.enable = NULL;
  host.logfile = NULL;
  host.config = NULL;
  host.lines = -1;
  host.motd = default_motd;
  host.motdfile = NULL;

  /* Install top nodes. */
  install_node (&view_node, NULL);
  install_node (&enable_node, NULL);
  install_node (&auth_node, NULL);
  install_node (&auth_enable_node, NULL);
  install_node (&config_node, config_write_host);

  /* Each node's basic commands. */
  install_element (VIEW_NODE, &show_version_cmd);
  if (terminal)
    {
      install_element (VIEW_NODE, &config_list_cmd);
      install_element (VIEW_NODE, &config_exit_cmd);
      install_element (VIEW_NODE, &config_quit_cmd);
      install_element (VIEW_NODE, &config_help_cmd);
      install_element (VIEW_NODE, &config_enable_cmd);
      install_element (VIEW_NODE, &config_terminal_length_cmd);
      install_element (VIEW_NODE, &config_terminal_no_length_cmd);
      install_element (VIEW_NODE, &show_logging_cmd);
      install_element (VIEW_NODE, &show_commandtree_cmd);
      install_element (VIEW_NODE, &echo_cmd);
    }

  if (terminal)
    {
      install_element (ENABLE_NODE, &config_end_cmd);
      install_element (ENABLE_NODE, &config_disable_cmd);
      install_element (ENABLE_NODE, &config_terminal_cmd);
      install_element (ENABLE_NODE, &copy_runningconf_startupconf_cmd);
      install_element (ENABLE_NODE, &config_write_cmd);
      install_element (ENABLE_NODE, &show_running_config_cmd);
    }
  install_element (ENABLE_NODE, &show_startup_config_cmd);

  if (terminal)
    {
      install_element (ENABLE_NODE, &config_logmsg_cmd);
      install_default (CONFIG_NODE);
    }

  install_element (CONFIG_NODE, &hostname_cmd);
  install_element (CONFIG_NODE, &no_hostname_cmd);

  if (terminal)
    {
      install_element (CONFIG_NODE, &password_cmd);
      install_element (CONFIG_NODE, &enable_password_cmd);
      install_element (CONFIG_NODE, &no_enable_password_cmd);

      install_element (CONFIG_NODE, &config_log_stdout_cmd);
      install_element (CONFIG_NODE, &no_config_log_stdout_cmd);
      install_element (CONFIG_NODE, &config_log_monitor_cmd);
      install_element (CONFIG_NODE, &no_config_log_monitor_cmd);
      install_element (CONFIG_NODE, &config_log_file_cmd);
      install_element (CONFIG_NODE, &no_config_log_file_cmd);
      install_element (CONFIG_NODE, &config_log_syslog_cmd);
      install_element (CONFIG_NODE, &no_config_log_syslog_cmd);
      install_element (CONFIG_NODE, &config_log_facility_cmd);
      install_element (CONFIG_NODE, &no_config_log_facility_cmd);
      install_element (CONFIG_NODE, &config_log_trap_cmd);
      install_element (CONFIG_NODE, &no_config_log_trap_cmd);
      install_element (CONFIG_NODE, &config_log_record_priority_cmd);
      install_element (CONFIG_NODE, &no_config_log_record_priority_cmd);
      install_element (CONFIG_NODE, &config_log_timestamp_precision_cmd);
      install_element (CONFIG_NODE, &no_config_log_timestamp_precision_cmd);
      install_element (CONFIG_NODE, &service_password_encrypt_cmd);
      install_element (CONFIG_NODE, &no_service_password_encrypt_cmd);
      install_element (CONFIG_NODE, &banner_motd_default_cmd);
      install_element (CONFIG_NODE, &banner_motd_file_cmd);
      install_element (CONFIG_NODE, &no_banner_motd_cmd);
      install_element (CONFIG_NODE, &service_terminal_length_cmd);
      install_element (CONFIG_NODE, &no_service_terminal_length_cmd);

      install_element (VIEW_NODE, &show_thread_cpu_cmd);

      install_element (ENABLE_NODE, &clear_thread_cpu_cmd);
      install_element (VIEW_NODE, &show_work_queues_cmd);

      vrf_install_commands ();
    }
  srandom(time(NULL));
}

struct cmd_token *
new_cmd_token (enum cmd_token_type type, char *text, char *desc)
{
  struct cmd_token *token = XMALLOC (MTYPE_CMD_TOKENS, sizeof (struct cmd_token));
  token->type = type;
  token->text = text;
  token->desc = desc;
  token->arg  = NULL;

  return token;
}

void
del_cmd_token (struct cmd_token *token)
{
  if (!token) return;

  if (token->text)
    free (token->text);
  if (token->desc)
    free (token->desc);
  if (token->arg)
    free (token->arg);

  free (token);
}

struct cmd_token *
copy_cmd_token (struct cmd_token *token)
{
  struct cmd_token *copy = new_cmd_token (token->type, NULL, NULL);
  copy->max   = token->max;
  copy->min   = token->min;
  copy->text  = token->text ? XSTRDUP (MTYPE_CMD_TOKENS, token->text) : NULL;
  copy->desc  = token->desc ? XSTRDUP (MTYPE_CMD_TOKENS, token->desc) : NULL;
  copy->arg   = token->arg  ? XSTRDUP (MTYPE_CMD_TOKENS, token->arg) : NULL;

  return copy;
}

void
del_cmd_element(struct cmd_element *cmd)
{
  if (!cmd) return;
  free ((char *) cmd->string);
  free ((char *) cmd->doc);
  free (cmd);
}

struct cmd_element *
copy_cmd_element(struct cmd_element *cmd)
{
  struct cmd_element *el = XMALLOC(MTYPE_CMD_TOKENS, sizeof (struct cmd_element));
  el->string = cmd->string ? XSTRDUP(MTYPE_CMD_TOKENS, cmd->string) : NULL;
  el->func = cmd->func;
  el->doc = cmd->doc ? XSTRDUP(MTYPE_CMD_TOKENS, cmd->doc) : NULL;
  el->daemon = cmd->daemon;
  el->attr = cmd->attr;
  return el;
}

void
cmd_terminate ()
{
  struct cmd_node *cmd_node;

  if (cmdvec)
    {
      for (unsigned int i = 0; i < vector_active (cmdvec); i++)
        if ((cmd_node = vector_slot (cmdvec, i)) != NULL)
<<<<<<< HEAD
        {
          // deleting the graph delets the cmd_element as well
          graph_delete_graph (cmd_node->cmdgraph);
          vector_free (cmd_node->cmd_vector);
        }
=======
          {
            cmd_node_v = cmd_node->cmd_vector;

            for (j = 0; j < vector_active (cmd_node_v); j++)
              if ((cmd_element = vector_slot (cmd_node_v, j)) != NULL)
                cmd_terminate_element(cmd_element);

            vector_free (cmd_node_v);
            hash_clean (cmd_node->cmd_hash, NULL);
            hash_free (cmd_node->cmd_hash);
            cmd_node->cmd_hash = NULL;
          }
>>>>>>> ce01a2ca

      vector_free (cmdvec);
      cmdvec = NULL;
    }

  if (host.name)
    XFREE (MTYPE_HOST, host.name);
  if (host.password)
    XFREE (MTYPE_HOST, host.password);
  if (host.password_encrypt)
    XFREE (MTYPE_HOST, host.password_encrypt);
  if (host.enable)
    XFREE (MTYPE_HOST, host.enable);
  if (host.enable_encrypt)
    XFREE (MTYPE_HOST, host.enable_encrypt);
  if (host.logfile)
    XFREE (MTYPE_HOST, host.logfile);
  if (host.motdfile)
    XFREE (MTYPE_HOST, host.motdfile);
  if (host.config)
    XFREE (MTYPE_HOST, host.config);
}<|MERGE_RESOLUTION|>--- conflicted
+++ resolved
@@ -193,7 +193,6 @@
   return str;
 }
 
-<<<<<<< HEAD
 /**
  * Convenience function for accessing argv data.
  *
@@ -212,7 +211,8 @@
     if ((found = strmatch (text, argv[i]->text)))
       *index = i;
   return found;
-=======
+}
+
 static unsigned int
 cmd_hash_key (void *p)
 {
@@ -223,7 +223,6 @@
 cmd_hash_cmp (const void *a, const void *b)
 {
   return a == b;
->>>>>>> ce01a2ca
 }
 
 /* Install top node of command vector. */
@@ -235,13 +234,10 @@
   node->func = func;
   node->cmdgraph = graph_new ();
   node->cmd_vector = vector_init (VECTOR_MIN_SIZE);
-<<<<<<< HEAD
   // add start node
   struct cmd_token *token = new_cmd_token (START_TKN, NULL, NULL);
   graph_new_node (node->cmdgraph, token, (void (*)(void *)) &del_cmd_token);
-=======
   node->cmd_hash = hash_create (cmd_hash_key, cmd_hash_cmp);
->>>>>>> ce01a2ca
 }
 
 /* Breaking up string into each command piece. I assume given
@@ -349,17 +345,12 @@
 
   /* cmd_init hasn't been called */
   if (!cmdvec)
-<<<<<<< HEAD
-    return;
-
-=======
     {
       fprintf (stderr, "%s called before cmd_init, breakage likely\n",
                __func__);
       return;
     }
   
->>>>>>> ce01a2ca
   cnode = vector_slot (cmdvec, ntype);
 
   if (cnode == NULL)
@@ -368,22 +359,6 @@
                ntype);
       exit (EXIT_FAILURE);
     }
-<<<<<<< HEAD
-
-  // add node to command graph and command vector
-  // idiotic O(n) deduplication logic, should just use a merkle tree
-  for (unsigned int i = 0; i < vector_active (cnode->cmd_vector); i++)
-  {
-    struct cmd_element *existing = vector_slot (cnode->cmd_vector, i);
-    if (strmatch (existing->string, cmd->string))
-    {
-      zlog_warn ("Duplicate command: %s\n", cmd->string);
-      return;
-    }
-  }
-
-  command_parse_format (cnode->cmdgraph, cmd);
-=======
   
   if (hash_lookup (cnode->cmd_hash, cmd) != NULL)
     {
@@ -395,7 +370,7 @@
   
   assert (hash_get (cnode->cmd_hash, cmd, hash_alloc_intern));
   
->>>>>>> ce01a2ca
+  command_parse_format (cnode->cmdgraph, cmd);
   vector_set (cnode->cmd_vector, cmd);
 
   if (ntype == VIEW_NODE)
@@ -2469,26 +2444,14 @@
     {
       for (unsigned int i = 0; i < vector_active (cmdvec); i++)
         if ((cmd_node = vector_slot (cmdvec, i)) != NULL)
-<<<<<<< HEAD
         {
           // deleting the graph delets the cmd_element as well
           graph_delete_graph (cmd_node->cmdgraph);
           vector_free (cmd_node->cmd_vector);
+          hash_clean (cmd_node->cmd_hash, NULL);
+          hash_free (cmd_node->cmd_hash);
+          cmd_node->cmd_hash = NULL;
         }
-=======
-          {
-            cmd_node_v = cmd_node->cmd_vector;
-
-            for (j = 0; j < vector_active (cmd_node_v); j++)
-              if ((cmd_element = vector_slot (cmd_node_v, j)) != NULL)
-                cmd_terminate_element(cmd_element);
-
-            vector_free (cmd_node_v);
-            hash_clean (cmd_node->cmd_hash, NULL);
-            hash_free (cmd_node->cmd_hash);
-            cmd_node->cmd_hash = NULL;
-          }
->>>>>>> ce01a2ca
 
       vector_free (cmdvec);
       cmdvec = NULL;
