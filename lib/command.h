--- conflicted
+++ resolved
@@ -69,9 +69,7 @@
 /* There are some command levels which called from command node. */
 enum node_type
 {
-<<<<<<< HEAD
   AUTH_NODE,                    /* Authentication mode of vty interface. */
-  RESTRICTED_NODE,              /* Restricted view mode */
   VIEW_NODE,                    /* View node. Default mode of vty interface. */
   AUTH_ENABLE_NODE,             /* Authentication mode for change enable. */
   ENABLE_NODE,                  /* Enable node. */
@@ -79,6 +77,7 @@
   SERVICE_NODE,                 /* Service node. */
   DEBUG_NODE,                   /* Debug node. */
   VRF_DEBUG_NODE,               /* Vrf Debug node. */
+  DEBUG_VNC_NODE,		/* Debug VNC node. */
   AAA_NODE,                     /* AAA node. */
   KEYCHAIN_NODE,                /* Key-chain node. */
   KEYCHAIN_KEY_NODE,            /* Key-chain key node. */
@@ -98,8 +97,19 @@
   BGP_IPV6M_NODE,               /* BGP IPv6 multicast address family. */
   BGP_ENCAP_NODE,               /* BGP ENCAP SAFI */
   BGP_ENCAPV6_NODE,             /* BGP ENCAP SAFI */
+  BGP_VNC_DEFAULTS_NODE,	/* BGP VNC nve defaults */
+  BGP_VNC_NVE_GROUP_NODE,	/* BGP VNC nve group */
+  BGP_VNC_L2_GROUP_NODE,	/* BGP VNC L2 group */
+  RFP_DEFAULTS_NODE,	/* RFP defaults node */
   OSPF_NODE,                    /* OSPF protocol mode */
   OSPF6_NODE,                   /* OSPF protocol for IPv6 mode */
+  LDP_NODE,			/* LDP protocol mode */
+  LDP_IPV4_NODE,		/* LDP IPv4 address family */
+  LDP_IPV6_NODE,		/* LDP IPv6 address family */
+  LDP_IPV4_IFACE_NODE,		/* LDP IPv4 Interface */
+  LDP_IPV6_IFACE_NODE,		/* LDP IPv6 Interface */
+  LDP_L2VPN_NODE,		/* LDP L2VPN node */
+  LDP_PSEUDOWIRE_NODE,		/* LDP Pseudowire node */
   ISIS_NODE,                    /* ISIS protocol mode */
   PIM_NODE,                     /* PIM protocol mode */
   MASC_NODE,                    /* MASC for multicast.  */
@@ -116,70 +126,9 @@
   DUMP_NODE,                    /* Packet dump node. */
   FORWARDING_NODE,              /* IP forwarding node. */
   PROTOCOL_NODE,                /* protocol filtering node */
+  MPLS_NODE,                    /* MPLS config node */
   VTY_NODE,                     /* Vty node. */
   LINK_PARAMS_NODE,             /* Link-parameters node */
-=======
-  AUTH_NODE,			/* Authentication mode of vty interface. */
-  VIEW_NODE,			/* View node. Default mode of vty interface. */
-  AUTH_ENABLE_NODE,		/* Authentication mode for change enable. */
-  ENABLE_NODE,			/* Enable node. */
-  CONFIG_NODE,			/* Config node. Default mode of config file. */
-  SERVICE_NODE, 		/* Service node. */
-  DEBUG_NODE,			/* Debug node. */
-  VRF_DEBUG_NODE,               /* Vrf Debug node. */
-  DEBUG_VNC_NODE,		/* Debug VNC node. */
-  AAA_NODE,			/* AAA node. */
-  KEYCHAIN_NODE,		/* Key-chain node. */
-  KEYCHAIN_KEY_NODE,		/* Key-chain key node. */
-  NS_NODE,			/* Logical-Router node. */
-  VRF_NODE,		        /* VRF mode node. */
-  INTERFACE_NODE,		/* Interface mode node. */
-  ZEBRA_NODE,			/* zebra connection node. */
-  TABLE_NODE,			/* rtm_table selection node. */
-  RIP_NODE,			/* RIP protocol mode node. */ 
-  RIPNG_NODE,			/* RIPng protocol mode node. */
-  BGP_NODE,			/* BGP protocol mode which includes BGP4+ */
-  BGP_VPNV4_NODE,		/* BGP MPLS-VPN PE exchange. */
-  BGP_VPNV6_NODE,		/* BGP MPLS-VPN PE exchange. */
-  BGP_IPV4_NODE,		/* BGP IPv4 unicast address family.  */
-  BGP_IPV4M_NODE,		/* BGP IPv4 multicast address family.  */
-  BGP_IPV6_NODE,		/* BGP IPv6 address family */
-  BGP_IPV6M_NODE,		/* BGP IPv6 multicast address family. */
-  BGP_ENCAP_NODE,		/* BGP ENCAP SAFI */
-  BGP_ENCAPV6_NODE,		/* BGP ENCAP SAFI */
-  BGP_VNC_DEFAULTS_NODE,	/* BGP VNC nve defaults */
-  BGP_VNC_NVE_GROUP_NODE,	/* BGP VNC nve group */
-  BGP_VNC_L2_GROUP_NODE,	/* BGP VNC L2 group */
-  RFP_DEFAULTS_NODE,	/* RFP defaults node */
-  OSPF_NODE,			/* OSPF protocol mode */
-  OSPF6_NODE,			/* OSPF protocol for IPv6 mode */
-  LDP_NODE,			/* LDP protocol mode */
-  LDP_IPV4_NODE,		/* LDP IPv4 address family */
-  LDP_IPV6_NODE,		/* LDP IPv6 address family */
-  LDP_IPV4_IFACE_NODE,		/* LDP IPv4 Interface */
-  LDP_IPV6_IFACE_NODE,		/* LDP IPv6 Interface */
-  LDP_L2VPN_NODE,		/* LDP L2VPN node */
-  LDP_PSEUDOWIRE_NODE,		/* LDP Pseudowire node */
-  ISIS_NODE,			/* ISIS protocol mode */
-  PIM_NODE,			/* PIM protocol mode */
-  MASC_NODE,			/* MASC for multicast.  */
-  IRDP_NODE,			/* ICMP Router Discovery Protocol mode. */ 
-  IP_NODE,			/* Static ip route node. */
-  ACCESS_NODE,			/* Access list node. */
-  PREFIX_NODE,			/* Prefix list node. */
-  ACCESS_IPV6_NODE,		/* Access list node. */
-  PREFIX_IPV6_NODE,		/* Prefix list node. */
-  AS_LIST_NODE,			/* AS list node. */
-  COMMUNITY_LIST_NODE,		/* Community list node. */
-  RMAP_NODE,			/* Route map node. */
-  SMUX_NODE,			/* SNMP configuration node. */
-  DUMP_NODE,			/* Packet dump node. */
-  FORWARDING_NODE,		/* IP forwarding node. */
-  PROTOCOL_NODE,                /* protocol filtering node */
-  MPLS_NODE,                    /* MPLS config node */
-  VTY_NODE,			/* Vty node. */
-  LINK_PARAMS_NODE,		/* Link-parameters node */
->>>>>>> 3d3c3cbd
 };
 
 /* Node which has some commands and prompt string and configuration
