/*
 * BFD daemon code
 * Copyright (C) 2018 Network Device Education Foundation, Inc. ("NetDEF")
 *
 * FRR is free software; you can redistribute it and/or modify it
 * under the terms of the GNU General Public License as published by the
 * Free Software Foundation; either version 2, or (at your option) any
 * later version.
 *
 * FRR is distributed in the hope that it will be useful, but
 * WITHOUT ANY WARRANTY; without even the implied warranty of
 * MERCHANTABILITY or FITNESS FOR A PARTICULAR PURPOSE.  See the GNU
 * General Public License for more details.
 *
 * You should have received a copy of the GNU General Public License
 * along with FRR; see the file COPYING.  If not, write to the Free
 * Software Foundation, Inc., 59 Temple Place - Suite 330, Boston, MA
 * 02111-1307, USA.
 */

#include <zebra.h>

#include "lib/command.h"
#include "lib/json.h"
#include "lib/log.h"
#include "lib/northbound_cli.h"
#include "lib/vty.h"

#include "bfd.h"

#ifndef VTYSH_EXTRACT_PL
#include "bfdd/bfdd_vty_clippy.c"
#endif

/*
 * Commands help string definitions.
 */
#define PEER_IPV4_STR "IPv4 peer address\n"
#define PEER_IPV6_STR "IPv6 peer address\n"
#define MHOP_STR "Configure multihop\n"
#define LOCAL_STR "Configure local address\n"
#define LOCAL_IPV4_STR "IPv4 local address\n"
#define LOCAL_IPV6_STR "IPv6 local address\n"
#define LOCAL_INTF_STR "Configure local interface name to use\n"

/*
 * Prototypes
 */
static int bfd_configure_peer(struct bfd_peer_cfg *bpc, bool mhop,
			      const struct sockaddr_any *peer,
			      const struct sockaddr_any *local,
			      const char *ifname, const char *vrfname,
			      char *ebuf, size_t ebuflen);

static void _display_peer_header(struct vty *vty, struct bfd_session *bs);
static struct json_object *__display_peer_json(struct bfd_session *bs);
static struct json_object *_peer_json_header(struct bfd_session *bs);
static void _display_peer_json(struct vty *vty, struct bfd_session *bs);
static void _display_peer(struct vty *vty, struct bfd_session *bs);
static void _display_all_peers(struct vty *vty, char *vrfname, bool use_json);
static void _display_peer_iter(struct hash_bucket *hb, void *arg);
static void _display_peer_json_iter(struct hash_bucket *hb, void *arg);
static void _display_peer_counter(struct vty *vty, struct bfd_session *bs);
static struct json_object *__display_peer_counters_json(struct bfd_session *bs);
static void _display_peer_counters_json(struct vty *vty, struct bfd_session *bs);
static void _display_peer_counter_iter(struct hash_bucket *hb, void *arg);
static void _display_peer_counter_json_iter(struct hash_bucket *hb, void *arg);
static void _display_peers_counter(struct vty *vty, char *vrfname, bool use_json);
static struct bfd_session *
_find_peer_or_error(struct vty *vty, int argc, struct cmd_token **argv,
		    const char *label, const char *peer_str,
		    const char *local_str, const char *ifname,
		    const char *vrfname);


/*
 * Show commands helper functions
 */
static void _display_peer_header(struct vty *vty, struct bfd_session *bs)
{
	char addr_buf[INET6_ADDRSTRLEN];

	vty_out(vty, "\tpeer %s",
		inet_ntop(bs->key.family, &bs->key.peer, addr_buf,
			  sizeof(addr_buf)));

	if (BFD_CHECK_FLAG(bs->flags, BFD_SESS_FLAG_MH))
		vty_out(vty, " multihop");

	if (memcmp(&bs->key.local, &zero_addr, sizeof(bs->key.local)))
		vty_out(vty, " local-address %s",
			inet_ntop(bs->key.family, &bs->key.local, addr_buf,
				  sizeof(addr_buf)));

	if (bs->key.vrfname[0])
		vty_out(vty, " vrf %s", bs->key.vrfname);
	if (bs->key.ifname[0])
		vty_out(vty, " interface %s", bs->key.ifname);
	vty_out(vty, "\n");

	if (bs->pl)
		vty_out(vty, "\t\tlabel: %s\n", bs->pl->pl_label);
}

static void _display_peer(struct vty *vty, struct bfd_session *bs)
{
	char buf[256];
	time_t now;

	_display_peer_header(vty, bs);

	vty_out(vty, "\t\tID: %u\n", bs->discrs.my_discr);
	vty_out(vty, "\t\tRemote ID: %u\n", bs->discrs.remote_discr);

	vty_out(vty, "\t\tStatus: ");
	switch (bs->ses_state) {
	case PTM_BFD_ADM_DOWN:
		vty_out(vty, "shutdown\n");
		break;
	case PTM_BFD_DOWN:
		vty_out(vty, "down\n");

		now = monotime(NULL);
		integer2timestr(now - bs->downtime.tv_sec, buf, sizeof(buf));
		vty_out(vty, "\t\tDowntime: %s\n", buf);
		break;
	case PTM_BFD_INIT:
		vty_out(vty, "init\n");
		break;
	case PTM_BFD_UP:
		vty_out(vty, "up\n");

		now = monotime(NULL);
		integer2timestr(now - bs->uptime.tv_sec, buf, sizeof(buf));
		vty_out(vty, "\t\tUptime: %s\n", buf);
		break;

	default:
		vty_out(vty, "unknown\n");
		break;
	}

	vty_out(vty, "\t\tDiagnostics: %s\n", diag2str(bs->local_diag));
	vty_out(vty, "\t\tRemote diagnostics: %s\n", diag2str(bs->remote_diag));
	vty_out(vty, "\t\tPeer Type: %s\n",
		BFD_CHECK_FLAG(bs->flags, BFD_SESS_FLAG_CONFIG) ? "configured" : "dynamic");

	vty_out(vty, "\t\tLocal timers:\n");
	vty_out(vty, "\t\t\tDetect-multiplier: %" PRIu32 "\n",
		bs->detect_mult);
	vty_out(vty, "\t\t\tReceive interval: %" PRIu32 "ms\n",
		bs->timers.required_min_rx / 1000);
	vty_out(vty, "\t\t\tTransmission interval: %" PRIu32 "ms\n",
		bs->timers.desired_min_tx / 1000);
	vty_out(vty, "\t\t\tEcho transmission interval: %" PRIu32 "ms\n",
		bs->timers.required_min_echo / 1000);

	vty_out(vty, "\t\tRemote timers:\n");
	vty_out(vty, "\t\t\tDetect-multiplier: %" PRIu32 "\n",
		bs->remote_detect_mult);
	vty_out(vty, "\t\t\tReceive interval: %" PRIu32 "ms\n",
		bs->remote_timers.required_min_rx / 1000);
	vty_out(vty, "\t\t\tTransmission interval: %" PRIu32 "ms\n",
		bs->remote_timers.desired_min_tx / 1000);
	vty_out(vty, "\t\t\tEcho transmission interval: %" PRIu32 "ms\n",
		bs->remote_timers.required_min_echo / 1000);

	vty_out(vty, "\n");
}

static struct json_object *_peer_json_header(struct bfd_session *bs)
{
	struct json_object *jo = json_object_new_object();
	char addr_buf[INET6_ADDRSTRLEN];

	if (bs->key.mhop)
		json_object_boolean_true_add(jo, "multihop");
	else
		json_object_boolean_false_add(jo, "multihop");

	json_object_string_add(jo, "peer",
			       inet_ntop(bs->key.family, &bs->key.peer,
					 addr_buf, sizeof(addr_buf)));
	if (memcmp(&bs->key.local, &zero_addr, sizeof(bs->key.local)))
		json_object_string_add(jo, "local",
				       inet_ntop(bs->key.family, &bs->key.local,
						 addr_buf, sizeof(addr_buf)));

	if (bs->key.vrfname[0])
		json_object_string_add(jo, "vrf", bs->key.vrfname);
	if (bs->key.ifname[0])
		json_object_string_add(jo, "interface", bs->key.ifname);

	if (bs->pl)
		json_object_string_add(jo, "label", bs->pl->pl_label);

	return jo;
}

static struct json_object *__display_peer_json(struct bfd_session *bs)
{
	struct json_object *jo = _peer_json_header(bs);

	json_object_int_add(jo, "id", bs->discrs.my_discr);
	json_object_int_add(jo, "remote-id", bs->discrs.remote_discr);

	switch (bs->ses_state) {
	case PTM_BFD_ADM_DOWN:
		json_object_string_add(jo, "status", "shutdown");
		break;
	case PTM_BFD_DOWN:
		json_object_string_add(jo, "status", "down");
		json_object_int_add(jo, "downtime",
				    monotime(NULL) - bs->downtime.tv_sec);
		break;
	case PTM_BFD_INIT:
		json_object_string_add(jo, "status", "init");
		break;
	case PTM_BFD_UP:
		json_object_string_add(jo, "status", "up");
		json_object_int_add(jo, "uptime",
				    monotime(NULL) - bs->uptime.tv_sec);
		break;

	default:
		json_object_string_add(jo, "status", "unknown");
		break;
	}

	json_object_string_add(jo, "diagnostic", diag2str(bs->local_diag));
	json_object_string_add(jo, "remote-diagnostic",
			       diag2str(bs->remote_diag));

	json_object_int_add(jo, "receive-interval",
			    bs->timers.required_min_rx / 1000);
	json_object_int_add(jo, "transmit-interval",
			    bs->timers.desired_min_tx / 1000);
	if (BFD_CHECK_FLAG(bs->flags, BFD_SESS_FLAG_ECHO))
		json_object_int_add(jo, "echo-interval",
				    bs->timers.required_min_echo / 1000);
	else
		json_object_int_add(jo, "echo-interval", 0);

	json_object_int_add(jo, "detect-multiplier", bs->detect_mult);

	json_object_int_add(jo, "remote-receive-interval",
			    bs->remote_timers.required_min_rx / 1000);
	json_object_int_add(jo, "remote-transmit-interval",
			    bs->remote_timers.desired_min_tx / 1000);
	json_object_int_add(jo, "remote-echo-interval",
			    bs->remote_timers.required_min_echo / 1000);
	json_object_int_add(jo, "remote-detect-multiplier",
			    bs->remote_detect_mult);

	return jo;
}

static void _display_peer_json(struct vty *vty, struct bfd_session *bs)
{
	struct json_object *jo = __display_peer_json(bs);

	vty_out(vty, "%s\n", json_object_to_json_string_ext(jo, 0));
	json_object_free(jo);
}

struct bfd_vrf_tuple {
	const char *vrfname;
	struct vty *vty;
	struct json_object *jo;
};

static void _display_peer_iter(struct hash_bucket *hb, void *arg)
{
	struct bfd_vrf_tuple *bvt = (struct bfd_vrf_tuple *)arg;
	struct vty *vty;
	struct bfd_session *bs = hb->data;

	if (!bvt)
		return;
	vty = bvt->vty;

	if (bvt->vrfname) {
		if (!bs->key.vrfname[0] ||
		    !strmatch(bs->key.vrfname, bvt->vrfname))
			return;
	}
	_display_peer(vty, bs);
}

static void _display_peer_json_iter(struct hash_bucket *hb, void *arg)
{
	struct bfd_vrf_tuple *bvt = (struct bfd_vrf_tuple *)arg;
	struct json_object *jo, *jon = NULL;
	struct bfd_session *bs = hb->data;

	if (!bvt)
		return;
	jo = bvt->jo;

	if (bvt->vrfname) {
		if (!bs->key.vrfname[0] ||
		    !strmatch(bs->key.vrfname, bvt->vrfname))
			return;
	}

	jon = __display_peer_json(bs);
	if (jon == NULL) {
		log_warning("%s: not enough memory", __func__);
		return;
	}

	json_object_array_add(jo, jon);
}

static void _display_all_peers(struct vty *vty, char *vrfname, bool use_json)
{
	struct json_object *jo;
	struct bfd_vrf_tuple bvt = {0};

	bvt.vrfname = vrfname;

	if (!use_json) {
		bvt.vty = vty;
		vty_out(vty, "BFD Peers:\n");
		bfd_id_iterate(_display_peer_iter, &bvt);
		return;
	}

	jo = json_object_new_array();
	bvt.jo = jo;
	bfd_id_iterate(_display_peer_json_iter, &bvt);

	vty_out(vty, "%s\n", json_object_to_json_string_ext(jo, 0));
	json_object_free(jo);
}

static void _display_peer_counter(struct vty *vty, struct bfd_session *bs)
{
	_display_peer_header(vty, bs);

	vty_out(vty, "\t\tControl packet input: %" PRIu64 " packets\n",
		bs->stats.rx_ctrl_pkt);
	vty_out(vty, "\t\tControl packet output: %" PRIu64 " packets\n",
		bs->stats.tx_ctrl_pkt);
	vty_out(vty, "\t\tEcho packet input: %" PRIu64 " packets\n",
		bs->stats.rx_echo_pkt);
	vty_out(vty, "\t\tEcho packet output: %" PRIu64 " packets\n",
		bs->stats.tx_echo_pkt);
	vty_out(vty, "\t\tSession up events: %" PRIu64 "\n",
		bs->stats.session_up);
	vty_out(vty, "\t\tSession down events: %" PRIu64 "\n",
		bs->stats.session_down);
	vty_out(vty, "\t\tZebra notifications: %" PRIu64 "\n",
		bs->stats.znotification);
	vty_out(vty, "\n");
}

static struct json_object *__display_peer_counters_json(struct bfd_session *bs)
{
	struct json_object *jo = _peer_json_header(bs);

	json_object_int_add(jo, "control-packet-input", bs->stats.rx_ctrl_pkt);
	json_object_int_add(jo, "control-packet-output", bs->stats.tx_ctrl_pkt);
	json_object_int_add(jo, "echo-packet-input", bs->stats.rx_echo_pkt);
	json_object_int_add(jo, "echo-packet-output", bs->stats.tx_echo_pkt);
	json_object_int_add(jo, "session-up", bs->stats.session_up);
	json_object_int_add(jo, "session-down", bs->stats.session_down);
	json_object_int_add(jo, "zebra-notifications", bs->stats.znotification);

	return jo;
}

static void _display_peer_counters_json(struct vty *vty, struct bfd_session *bs)
{
	struct json_object *jo = __display_peer_counters_json(bs);

	vty_out(vty, "%s\n", json_object_to_json_string_ext(jo, 0));
	json_object_free(jo);
}

static void _display_peer_counter_iter(struct hash_bucket *hb, void *arg)
{
	struct bfd_vrf_tuple *bvt = arg;
	struct vty *vty;
	struct bfd_session *bs = hb->data;

	if (!bvt)
		return;
	vty = bvt->vty;

	if (bvt->vrfname) {
		if (!bs->key.vrfname[0] ||
		    !strmatch(bs->key.vrfname, bvt->vrfname))
			return;
	}

	_display_peer_counter(vty, bs);
}

static void _display_peer_counter_json_iter(struct hash_bucket *hb, void *arg)
{
	struct json_object *jo, *jon = NULL;
	struct bfd_session *bs = hb->data;
	struct bfd_vrf_tuple *bvt = arg;

	if (!bvt)
		return;
	jo  = bvt->jo;

	if (bvt->vrfname) {
		if (!bs->key.vrfname[0] ||
		    !strmatch(bs->key.vrfname, bvt->vrfname))
			return;
	}

	jon = __display_peer_counters_json(bs);
	if (jon == NULL) {
		log_warning("%s: not enough memory", __func__);
		return;
	}

	json_object_array_add(jo, jon);
}

static void _display_peers_counter(struct vty *vty, char *vrfname, bool use_json)
{
	struct json_object *jo;
	struct bfd_vrf_tuple bvt = {0};

	bvt.vrfname = vrfname;
	if (!use_json) {
		bvt.vty = vty;
		vty_out(vty, "BFD Peers:\n");
		bfd_id_iterate(_display_peer_counter_iter, &bvt);
		return;
	}

	jo = json_object_new_array();
	bvt.jo = jo;
	bfd_id_iterate(_display_peer_counter_json_iter, jo);

	vty_out(vty, "%s\n", json_object_to_json_string_ext(jo, 0));
	json_object_free(jo);
}

static void _clear_peer_counter(struct bfd_session *bs) 
{
	/* Clear only pkt stats, intention is not to loose system
	   events counters */
	bs->stats.rx_ctrl_pkt = 0;
	bs->stats.tx_ctrl_pkt = 0;
	bs->stats.rx_echo_pkt = 0;
	bs->stats.tx_echo_pkt = 0;
}

static void _display_peer_brief(struct vty *vty, struct bfd_session *bs)
{
	char addr_buf[INET6_ADDRSTRLEN];

	if (BFD_CHECK_FLAG(bs->flags, BFD_SESS_FLAG_MH)) {
		vty_out(vty, "%-10u", bs->discrs.my_discr);
		inet_ntop(bs->key.family, &bs->key.local, addr_buf, sizeof(addr_buf));
		vty_out(vty, " %-40s", addr_buf);
		inet_ntop(bs->key.family, &bs->key.peer, addr_buf, sizeof(addr_buf));
		vty_out(vty, " %-40s", addr_buf);
		vty_out(vty, "%-15s\n", state_list[bs->ses_state].str);
	} else {
		vty_out(vty, "%-10u", bs->discrs.my_discr);
		vty_out(vty, " %-40s", satostr(&bs->local_address));
		inet_ntop(bs->key.family, &bs->key.peer, addr_buf, sizeof(addr_buf));
		vty_out(vty, " %-40s", addr_buf);

		vty_out(vty, "%-15s\n", state_list[bs->ses_state].str);
	}
}

static void _display_peer_brief_iter(struct hash_backet *hb, void *arg)
{
	struct bfd_vrf_tuple *bvt = arg;
	struct vty *vty;
	struct bfd_session *bs = hb->data;

	if (!bvt)
		return;
	vty = bvt->vty;

	if (bvt->vrfname) {
		if (!bs->key.vrfname[0] ||
			!strmatch(bs->key.vrfname, bvt->vrfname))
		return;
	}

	_display_peer_brief(vty, bs);
}

static void _display_peers_brief(struct vty *vty, const char *vrfname, bool use_json)
{
	struct json_object *jo;
	struct bfd_vrf_tuple bvt = {0};

	bvt.vrfname = vrfname;

	if (use_json == false) {
		bvt.vty = vty;

		vty_out(vty, "Session count: %lu\n", bfd_get_session_count());
		vty_out(vty, "%-10s", "SessionId");
		vty_out(vty, " %-40s", "LocalAddress");
		vty_out(vty, " %-40s", "PeerAddress");
		vty_out(vty, "%-15s\n", "Status");

		vty_out(vty, "%-10s", "=========");
		vty_out(vty, " %-40s", "============");
		vty_out(vty, " %-40s", "===========");
		vty_out(vty, "%-15s\n", "======");

		bfd_id_iterate(_display_peer_brief_iter, &bvt);
		return;
	}

	jo = json_object_new_array();
	bvt.jo = jo;

	bfd_id_iterate(_display_peer_json_iter, &bvt);

	vty_out(vty, "%s\n", json_object_to_json_string_ext(jo, 0));
	json_object_free(jo);
}

static struct bfd_session *
_find_peer_or_error(struct vty *vty, int argc, struct cmd_token **argv,
		    const char *label, const char *peer_str,
		    const char *local_str, const char *ifname,
		    const char *vrfname)
{
	int idx;
	bool mhop;
	struct bfd_session *bs = NULL;
	struct peer_label *pl;
	struct bfd_peer_cfg bpc;
	struct sockaddr_any psa, lsa, *lsap;
	char errormsg[128];

	/* Look up the BFD peer. */
	if (label) {
		pl = pl_find(label);
		if (pl)
			bs = pl->pl_bs;
	} else {
		strtosa(peer_str, &psa);
		if (local_str) {
			strtosa(local_str, &lsa);
			lsap = &lsa;
		} else
			lsap = NULL;

		idx = 0;
		mhop = argv_find(argv, argc, "multihop", &idx);

		if (bfd_configure_peer(&bpc, mhop, &psa, lsap, ifname, vrfname,
				       errormsg, sizeof(errormsg))
		    != 0) {
			vty_out(vty, "%% Invalid peer configuration: %s\n",
				errormsg);
			return NULL;
		}

		bs = bs_peer_find(&bpc);
	}

	/* Find peer data. */
	if (bs == NULL) {
		vty_out(vty, "%% Unable to find 'peer %s",
			label ? label : peer_str);
		if (ifname)
			vty_out(vty, " interface %s", ifname);
		if (local_str)
			vty_out(vty, " local-address %s", local_str);
		if (vrfname)
			vty_out(vty, " vrf %s", vrfname);
		vty_out(vty, "'\n");

		return NULL;
	}

	return bs;
}


/*
 * Show commands.
 */
DEFPY(bfd_show_peers, bfd_show_peers_cmd, "show bfd [vrf NAME] peers [json]",
      SHOW_STR
      "Bidirection Forwarding Detection\n"
       VRF_CMD_HELP_STR
      "BFD peers status\n" JSON_STR)
{
	char *vrf_name = NULL;
	int idx_vrf = 0;

	if (argv_find(argv, argc, "vrf", &idx_vrf))
		vrf_name = argv[idx_vrf + 1]->arg;

	_display_all_peers(vty, vrf_name, use_json(argc, argv));

	return CMD_SUCCESS;
}

DEFPY(bfd_show_peer, bfd_show_peer_cmd,
<<<<<<< HEAD
      "show bfd [vrf <NAME$vrf_name>] peer <WORD$label|<A.B.C.D|X:X::X:X>$peer [{multihop|local-address <A.B.C.D|X:X::X:X>$local|interface IFNAME$ifname}]> [json]",
=======
      "show bfd [vrf NAME$vrf_name] peer <WORD$label|<A.B.C.D|X:X::X:X>$peer [{multihop|local-address <A.B.C.D|X:X::X:X>$local|interface IFNAME$ifname}]> [json]",
>>>>>>> c0038fca
      SHOW_STR
      "Bidirection Forwarding Detection\n"
      VRF_CMD_HELP_STR
      "BFD peers status\n"
      "Peer label\n" PEER_IPV4_STR PEER_IPV6_STR MHOP_STR LOCAL_STR
	      LOCAL_IPV4_STR LOCAL_IPV6_STR INTERFACE_STR LOCAL_INTF_STR JSON_STR)
{
	struct bfd_session *bs;

	/* Look up the BFD peer. */
	bs = _find_peer_or_error(vty, argc, argv, label, peer_str, local_str,
				 ifname, vrf_name);
	if (bs == NULL)
		return CMD_WARNING_CONFIG_FAILED;

	if (use_json(argc, argv)) {
		_display_peer_json(vty, bs);
	} else {
		vty_out(vty, "BFD Peer:\n");
		_display_peer(vty, bs);
	}

	return CMD_SUCCESS;
}

DEFPY(bfd_show_peer_counters, bfd_show_peer_counters_cmd,
<<<<<<< HEAD
      "show bfd [vrf <NAME$vrf_name>] peer <WORD$label|<A.B.C.D|X:X::X:X>$peer [{multihop|local-address <A.B.C.D|X:X::X:X>$local|interface IFNAME$ifname}]> counters [json]",
=======
      "show bfd [vrf NAME$vrf_name] peer <WORD$label|<A.B.C.D|X:X::X:X>$peer [{multihop|local-address <A.B.C.D|X:X::X:X>$local|interface IFNAME$ifname}]> counters [json]",
>>>>>>> c0038fca
      SHOW_STR
      "Bidirection Forwarding Detection\n"
      VRF_CMD_HELP_STR
      "BFD peers status\n"
      "Peer label\n"
      PEER_IPV4_STR
      PEER_IPV6_STR
      MHOP_STR
      LOCAL_STR
      LOCAL_IPV4_STR
      LOCAL_IPV6_STR
      INTERFACE_STR
      LOCAL_INTF_STR
      "Show BFD peer counters information\n"
      JSON_STR)
{
	struct bfd_session *bs;

	/* Look up the BFD peer. */
	bs = _find_peer_or_error(vty, argc, argv, label, peer_str, local_str,
				 ifname, vrf_name);
	if (bs == NULL)
		return CMD_WARNING_CONFIG_FAILED;

	if (use_json(argc, argv))
		_display_peer_counters_json(vty, bs);
	else
		_display_peer_counter(vty, bs);

	return CMD_SUCCESS;
}

DEFPY(bfd_show_peers_counters, bfd_show_peers_counters_cmd,
      "show bfd [vrf NAME] peers counters [json]",
      SHOW_STR
      "Bidirection Forwarding Detection\n"
      VRF_CMD_HELP_STR
      "BFD peers status\n"
      "Show BFD peer counters information\n"
      JSON_STR)
{
	char *vrf_name = NULL;
	int idx_vrf = 0;

	if (argv_find(argv, argc, "vrf", &idx_vrf))
		vrf_name = argv[idx_vrf + 1]->arg;

	_display_peers_counter(vty, vrf_name, use_json(argc, argv));

	return CMD_SUCCESS;
}

DEFPY(bfd_clear_peer_counters, bfd_clear_peer_counters_cmd,
      "clear bfd [vrf <NAME$vrfname>] peer <WORD$label|<A.B.C.D|X:X::X:X>$peer [{multihop|local-address <A.B.C.D|X:X::X:X>$local|interface IFNAME$ifname}]> counters",
      SHOW_STR
      "Bidirection Forwarding Detection\n"
      VRF_CMD_HELP_STR
      "BFD peers status\n"
      "Peer label\n"
      PEER_IPV4_STR
      PEER_IPV6_STR
      MHOP_STR
      LOCAL_STR
      LOCAL_IPV4_STR
      LOCAL_IPV6_STR
      INTERFACE_STR
      LOCAL_INTF_STR
      "clear BFD peer counters information\n")
{
	struct bfd_session *bs;

	/* Look up the BFD peer. */
	bs = _find_peer_or_error(vty, argc, argv, label, peer_str, local_str,
				ifname, vrfname);
	if (bs == NULL)
		return CMD_WARNING_CONFIG_FAILED;
    
	_clear_peer_counter(bs);

	return CMD_SUCCESS;
}

DEFPY(bfd_show_peers_brief, bfd_show_peers_brief_cmd,
      "show bfd [vrf <NAME$vrfname>] peers brief [json]",
      SHOW_STR
      "Bidirection Forwarding Detection\n"
      VRF_CMD_HELP_STR
      "BFD peers status\n"
      "Show BFD peer information in tabular form\n"
      JSON_STR)
{
	char *vrf_name = NULL;
	int idx_vrf = 0;

	if (argv_find(argv, argc, "vrf", &idx_vrf))
		vrf_name = argv[idx_vrf + 1]->arg;

	_display_peers_brief(vty, vrf_name, use_json(argc, argv));

	return CMD_SUCCESS;
}

/*
 * Function definitions.
 */

/*
 * Configuration rules:
 *
 * Single hop:
 * peer + (interface name)
 *
 * Multi hop:
 * peer + local + (optional vrf)
 *
 * Anything else is misconfiguration.
 */
static int bfd_configure_peer(struct bfd_peer_cfg *bpc, bool mhop,
			      const struct sockaddr_any *peer,
			      const struct sockaddr_any *local,
			      const char *ifname, const char *vrfname,
			      char *ebuf, size_t ebuflen)
{
	memset(bpc, 0, sizeof(*bpc));

	/* Defaults */
	bpc->bpc_shutdown = true;
	bpc->bpc_detectmultiplier = BPC_DEF_DETECTMULTIPLIER;
	bpc->bpc_recvinterval = BPC_DEF_RECEIVEINTERVAL;
	bpc->bpc_txinterval = BPC_DEF_TRANSMITINTERVAL;
	bpc->bpc_echointerval = BPC_DEF_ECHOINTERVAL;
	bpc->bpc_lastevent = monotime(NULL);

	/* Safety check: when no error buf is provided len must be zero. */
	if (ebuf == NULL)
		ebuflen = 0;

	/* Peer is always mandatory. */
	if (peer == NULL) {
		snprintf(ebuf, ebuflen, "peer must not be empty");
		return -1;
	}

	/* Validate address families. */
	if (peer->sa_sin.sin_family == AF_INET) {
		if (local && local->sa_sin.sin_family != AF_INET) {
			snprintf(ebuf, ebuflen,
				 "local is IPv6, but peer is IPv4");
			return -1;
		}

		bpc->bpc_ipv4 = true;
	} else if (peer->sa_sin.sin_family == AF_INET6) {
		if (local && local->sa_sin.sin_family != AF_INET6) {
			snprintf(ebuf, ebuflen,
				 "local is IPv4, but peer is IPv6");
			return -1;
		}

		bpc->bpc_ipv4 = false;
	} else {
		snprintf(ebuf, ebuflen, "invalid peer address family");
		return -1;
	}

	/* Copy local and/or peer addresses. */
	if (local)
		bpc->bpc_local = *local;

	bpc->bpc_peer = *peer;
	bpc->bpc_mhop = mhop;

	/* Handle interface specification configuration. */
	if (ifname) {
		bpc->bpc_has_localif = true;
		if (strlcpy(bpc->bpc_localif, ifname, sizeof(bpc->bpc_localif))
		    > sizeof(bpc->bpc_localif)) {
			snprintf(ebuf, ebuflen, "interface name too long");
			return -1;
		}
	}

	/* Handle VRF configuration. */
	if (vrfname) {
		bpc->bpc_has_vrfname = true;
		if (strlcpy(bpc->bpc_vrfname, vrfname, sizeof(bpc->bpc_vrfname))
		    > sizeof(bpc->bpc_vrfname)) {
			snprintf(ebuf, ebuflen, "vrf name too long");
			return -1;
		}
	} else {
		bpc->bpc_has_vrfname = true;
		strlcpy(bpc->bpc_vrfname, VRF_DEFAULT_NAME, sizeof(bpc->bpc_vrfname));
	}

	return 0;
}

DEFUN_NOSH(show_debugging_bfd,
	   show_debugging_bfd_cmd,
	   "show debugging [bfd]",
	   SHOW_STR
	   DEBUG_STR
	   "BFD daemon\n")
{
	vty_out(vty, "BFD debugging status:\n");

	return CMD_SUCCESS;
}

struct cmd_node bfd_node = {
	BFD_NODE,
	"%s(config-bfd)# ",
	1,
};

struct cmd_node bfd_peer_node = {
	BFD_PEER_NODE,
	"%s(config-bfd-peer)# ",
	1,
};

static int bfdd_write_config(struct vty *vty)
{
	struct lyd_node *dnode;
	int written = 0;

	dnode = yang_dnode_get(running_config->dnode, "/frr-bfdd:bfdd");
	if (dnode) {
		nb_cli_show_dnode_cmds(vty, dnode, false);
		written = 1;
	}

	return written;
}

void bfdd_vty_init(void)
{
	install_element(ENABLE_NODE, &bfd_show_peers_counters_cmd);
	install_element(ENABLE_NODE, &bfd_show_peer_counters_cmd);
	install_element(ENABLE_NODE, &bfd_clear_peer_counters_cmd);
	install_element(ENABLE_NODE, &bfd_show_peers_cmd);
	install_element(ENABLE_NODE, &bfd_show_peer_cmd);
	install_element(ENABLE_NODE, &bfd_show_peers_brief_cmd);
	install_element(ENABLE_NODE, &show_debugging_bfd_cmd);

	/* Install BFD node and commands. */
	install_node(&bfd_node, bfdd_write_config);
	install_default(BFD_NODE);

	/* Install BFD peer node. */
	install_node(&bfd_peer_node, NULL);
	install_default(BFD_PEER_NODE);

	bfdd_cli_init();
}<|MERGE_RESOLUTION|>--- conflicted
+++ resolved
@@ -608,11 +608,7 @@
 }
 
 DEFPY(bfd_show_peer, bfd_show_peer_cmd,
-<<<<<<< HEAD
-      "show bfd [vrf <NAME$vrf_name>] peer <WORD$label|<A.B.C.D|X:X::X:X>$peer [{multihop|local-address <A.B.C.D|X:X::X:X>$local|interface IFNAME$ifname}]> [json]",
-=======
       "show bfd [vrf NAME$vrf_name] peer <WORD$label|<A.B.C.D|X:X::X:X>$peer [{multihop|local-address <A.B.C.D|X:X::X:X>$local|interface IFNAME$ifname}]> [json]",
->>>>>>> c0038fca
       SHOW_STR
       "Bidirection Forwarding Detection\n"
       VRF_CMD_HELP_STR
@@ -639,11 +635,7 @@
 }
 
 DEFPY(bfd_show_peer_counters, bfd_show_peer_counters_cmd,
-<<<<<<< HEAD
-      "show bfd [vrf <NAME$vrf_name>] peer <WORD$label|<A.B.C.D|X:X::X:X>$peer [{multihop|local-address <A.B.C.D|X:X::X:X>$local|interface IFNAME$ifname}]> counters [json]",
-=======
       "show bfd [vrf NAME$vrf_name] peer <WORD$label|<A.B.C.D|X:X::X:X>$peer [{multihop|local-address <A.B.C.D|X:X::X:X>$local|interface IFNAME$ifname}]> counters [json]",
->>>>>>> c0038fca
       SHOW_STR
       "Bidirection Forwarding Detection\n"
       VRF_CMD_HELP_STR
