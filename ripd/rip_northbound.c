--- conflicted
+++ resolved
@@ -1486,14 +1486,10 @@
 		{
 			.xpath = "/frr-ripd:ripd/instance",
 			.cbs.create = ripd_instance_create,
-<<<<<<< HEAD
-			.cbs.delete = ripd_instance_delete,
+			.cbs.destroy = ripd_instance_delete,
 			.cbs.get_next = ripd_instance_get_next,
 			.cbs.get_keys = ripd_instance_get_keys,
 			.cbs.lookup_entry = ripd_instance_lookup_entry,
-=======
-			.cbs.destroy = ripd_instance_delete,
->>>>>>> 700e9faa
 			.cbs.cli_show = cli_show_router_rip,
 		},
 		{
