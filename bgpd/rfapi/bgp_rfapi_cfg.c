--- conflicted
+++ resolved
@@ -1901,13 +1901,8 @@
                               node, nnode, rfgn))
         {
 
-<<<<<<< HEAD
-          zlog_debug ("does rfg \"%s\" match?", rfgn->name);
+          vnc_zlog_debug_verbose ("does rfg \"%s\" match?", rfgn->name);
           if (rfgn->name && !strcmp (rfgn->name, argv[6]->arg))
-=======
-          vnc_zlog_debug_verbose ("does rfg \"%s\" match?", rfgn->name);
-          if (rfgn->name && !strcmp (rfgn->name, argv[1]))
->>>>>>> d987f233
             {
               if (rfgn->rfg)
                 vnc_zebra_del_group (bgp, rfgn->rfg);
